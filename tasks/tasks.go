--- conflicted
+++ resolved
@@ -1170,17 +1170,7 @@
 				}
 
 				emailService := email.NewEmailServiceWithProviders()
-<<<<<<< HEAD
-				_, err = emailService.SendTemplateEmail(ctx, types.SendEmailPayload{
-					FromAddress: config.NotificationConfig().EmailFromAddress,
-					ToAddress:   profile.Edges.User.Email,
-					DynamicData: map[string]interface{}{
-						"first_name": profile.Edges.User.FirstName,
-					},
-				}, "d-da75eee4966544ad92dcd060421d4e12")
-=======
 				_, err = emailService.SendWebhookFailureEmail(ctx, profile.Edges.User.Email, profile.Edges.User.FirstName)
->>>>>>> 5a2e85cc
 
 				if err != nil {
 					return fmt.Errorf("RetryFailedWebhookNotifications.SendWebhookFailureEmail: %w", err)
