package services

import (
	"context"
	"encoding/base64"
	"fmt"
	"strings"
	"time"

	fastshot "github.com/opus-domini/fast-shot"
	"github.com/paycrest/aggregator/ent"
	"github.com/paycrest/aggregator/ent/fiatcurrency"
	"github.com/paycrest/aggregator/ent/paymentorder"
	"github.com/paycrest/aggregator/ent/providerordertoken"
	"github.com/paycrest/aggregator/ent/providerprofile"
	"github.com/paycrest/aggregator/ent/provisionbucket"
	"github.com/paycrest/aggregator/ent/token"
	"github.com/paycrest/aggregator/storage"
	"github.com/paycrest/aggregator/types"
	"github.com/paycrest/aggregator/utils"
	cryptoUtils "github.com/paycrest/aggregator/utils/crypto"
	"github.com/paycrest/aggregator/utils/logger"
	tokenUtils "github.com/paycrest/aggregator/utils/token"
	"github.com/shopspring/decimal"
)

type PriorityQueueService struct{}

// NewPriorityQueueService creates a new instance of PriorityQueueService
func NewPriorityQueueService() *PriorityQueueService {
	return &PriorityQueueService{}
}

// ProcessBucketQueues creates a priority queue for each bucket and saves it to redis
func (s *PriorityQueueService) ProcessBucketQueues() error {
	// ctx, cancel := context.WithTimeout(context.Background(), 1*time.Minute)
	// defer cancel()
	ctx := context.Background()

	buckets, err := s.GetProvisionBuckets(ctx)
	if err != nil {
		return fmt.Errorf("ProcessBucketQueues.GetProvisionBuckets: %w", err)
	}

	for _, bucket := range buckets {
		go s.CreatePriorityQueueForBucket(ctx, bucket)
	}

	return nil
}

// GetProvisionBuckets returns a list of buckets with their providers
func (s *PriorityQueueService) GetProvisionBuckets(ctx context.Context) ([]*ent.ProvisionBucket, error) {
	buckets, err := storage.Client.ProvisionBucket.
		Query().
		Select(provisionbucket.FieldMinAmount, provisionbucket.FieldMaxAmount).
		WithProviderProfiles(func(ppq *ent.ProviderProfileQuery) {
			// ppq.WithProviderRating(func(prq *ent.ProviderRatingQuery) {
			// 	prq.Select(providerrating.FieldTrustScore)
			// })
			ppq.Select(providerprofile.FieldID)

			// Filter only providers that are always available
			ppq.Where(
				providerprofile.IsAvailable(true),
				providerprofile.IsActive(true),
				providerprofile.IsKybVerified(true),
				providerprofile.VisibilityModeEQ(providerprofile.VisibilityModePublic),
			)
		}).
		WithCurrency().
		All(ctx)
	if err != nil {
		return nil, err
	}

	return buckets, nil
}

// GetProviderRate returns the rate for a provider
func (s *PriorityQueueService) GetProviderRate(ctx context.Context, provider *ent.ProviderProfile, tokenSymbol string, currency string) (decimal.Decimal, error) {
	// Fetch the token config for the provider
	tokenConfig, err := storage.Client.ProviderOrderToken.
		Query().
		Where(
			providerordertoken.HasProviderWith(providerprofile.IDEQ(provider.ID)),
			providerordertoken.HasTokenWith(token.SymbolEQ(tokenSymbol)),
			providerordertoken.HasCurrencyWith(fiatcurrency.CodeEQ(currency)),
		).
		WithProvider().
		WithCurrency().
		Select(
			providerordertoken.FieldConversionRateType,
			providerordertoken.FieldFixedConversionRate,
			providerordertoken.FieldFloatingConversionRate,
		).
		First(ctx)
	if err != nil {
		return decimal.Decimal{}, err
	}

	var rate decimal.Decimal

	if tokenConfig.ConversionRateType == providerordertoken.ConversionRateTypeFixed {
		rate = tokenConfig.FixedConversionRate
	} else {
		// Handle floating rate case
		marketRate := tokenConfig.Edges.Currency.MarketRate
		floatingRate := tokenConfig.FloatingConversionRate // in percentage

		// Calculate the floating rate based on the market rate
		rate = marketRate.Add(floatingRate).RoundBank(2)
	}

	return rate, nil
}

// deleteQueue deletes existing circular queue
func (s *PriorityQueueService) deleteQueue(ctx context.Context, key string) error {
	_, err := storage.RedisClient.Del(ctx, key).Result()
	if err != nil {
		return err
	}

	return nil
}

// CreatePriorityQueueForBucket creates a priority queue for a bucket and saves it to redis
func (s *PriorityQueueService) CreatePriorityQueueForBucket(ctx context.Context, bucket *ent.ProvisionBucket) {
	// Create a slice to store the provider profiles sorted by trust score
	providers := bucket.Edges.ProviderProfiles
	// sort.SliceStable(providers, func(i, j int) bool {
	// 	trustScoreI, _ := providers[i].Edges.ProviderRating.TrustScore.Float64()
	// 	trustScoreJ, _ := providers[j].Edges.ProviderRating.TrustScore.Float64()
	// 	return trustScoreI > trustScoreJ // Sort in descending order
	// })

	redisKey := fmt.Sprintf("bucket_%s_%s_%s", bucket.Edges.Currency.Code, bucket.MinAmount, bucket.MaxAmount)
	prevRedisKey := redisKey + "_prev"

	// Delete the previous queue
	err := s.deleteQueue(ctx, prevRedisKey)
	if err != nil && err != context.Canceled {
		logger.Errorf("failed to delete previous provider queue: %v", err)
	}

	// Copy the current queue to the previous queue
	prevData, err := storage.RedisClient.LRange(ctx, redisKey, 0, -1).Result()
	if err != nil && err != context.Canceled {
		logger.Errorf("failed to fetch provider rates: %v", err)
	}

	// Convert []string to []interface{}
	prevValues := make([]interface{}, len(prevData))
	for i, v := range prevData {
		prevValues[i] = v
	}

	// Update the previous queue
	err = storage.RedisClient.RPush(ctx, prevRedisKey, prevValues...).Err()
	if err != nil && err != context.Canceled {
		logger.Errorf("failed to store previous provider rates: %v", err)
	}

	// Delete the current queue
	err = s.deleteQueue(ctx, redisKey)
	if err != nil && err != context.Canceled {
		logger.Errorf("failed to delete existing circular queue: %v", err)
	}

	// TODO: add also the checks for all the currencies that a provider has

	for _, provider := range providers {
		orderTokens, err := storage.Client.ProviderOrderToken.
			Query().
			Where(
				providerordertoken.HasProviderWith(providerprofile.IDEQ(provider.ID)),
				providerordertoken.HasCurrencyWith(fiatcurrency.CodeEQ(bucket.Edges.Currency.Code)),
			).
			WithToken().
			All(ctx)
		if err != nil {
<<<<<<< HEAD
			fmt.Println("error", err)
			logger.Errorf("failed to get tokens for provider %s: %v", provider.ID, err)
=======
			if err != context.Canceled {
				logger.Errorf("failed to get tokens for provider %s: %v", provider.ID, err)
			}
>>>>>>> 8cf3a53c
			continue
		}

		fmt.Println("orderTokens", orderTokens)

		for _, orderToken := range orderTokens {
			fmt.Println("orderToken", orderToken)
			providerID := provider.ID
			rate, err := s.GetProviderRate(ctx, provider, orderToken.Edges.Token.Symbol, bucket.Edges.Currency.Code)
			if err != nil {
<<<<<<< HEAD
				logger.Errorf("failed to get %s rate for provider %s: %v", orderToken.Edges.Token.Symbol, providerID, err)
=======
				if err != context.Canceled {
					logger.Errorf("failed to get %s rate for provider %s: %v", token.Symbol, providerID, err)
				}
				continue
			}

			if rate.IsZero() {
>>>>>>> 8cf3a53c
				continue
			}

			// Check provider's rate against the market rate to ensure it's not too far off
			percentDeviation := utils.AbsPercentageDeviation(bucket.Edges.Currency.MarketRate, rate)

			isLocalStablecoin := strings.Contains(token.Symbol, bucket.Edges.Currency.Code) && !strings.Contains(token.Symbol, "USD")
			if serverConf.Environment == "production" && percentDeviation.GreaterThan(orderConf.PercentDeviationFromMarketRate) && !isLocalStablecoin {
				// Skip this provider if the rate is too far off
				// TODO: add a logic to notify the provider(s) to update his rate since it's stale. could be a cron job
				continue
			}

			// Serialize the provider ID, token, rate, min and max order amount into a single string
			data := fmt.Sprintf("%s:%s:%s:%s:%s", providerID, orderToken.Edges.Token.Symbol, rate, orderToken.MinOrderAmount, orderToken.MaxOrderAmount)

			// Enqueue the serialized data into the circular queue
			err = storage.RedisClient.RPush(ctx, redisKey, data).Err()
			if err != nil && err != context.Canceled {
				logger.Errorf("failed to enqueue provider data to circular queue: %v", err)
			}
		}
	}
}

// AssignLockPaymentOrders assigns lock payment orders to providers
func (s *PriorityQueueService) AssignLockPaymentOrder(ctx context.Context, order types.LockPaymentOrderFields) error {
	orderIDPrefix := strings.Split(order.ID.String(), "-")[0]

	excludeList, err := storage.RedisClient.LRange(ctx, fmt.Sprintf("order_exclude_list_%s", order.ID), 0, -1).Result()
	if err != nil {
		logger.Errorf("%s - failed to get exclude list: %v", order.ID, err)
		return err
	}

	// Sends order directly to the specified provider in order.
	// Incase of failure, do nothing. The order will eventually refund
	if order.ProviderID != "" && !utils.ContainsString(excludeList, order.ProviderID) {
		provider, err := storage.Client.ProviderProfile.
			Query().
			Where(
				providerprofile.IDEQ(order.ProviderID),
			).
			Only(ctx)

		if err == nil {
			// TODO: check for provider's minimum and maximum rate for negotiation
			// Update the rate with the current rate if order was last updated more than 10 mins ago
			if order.UpdatedAt.Before(time.Now().Add(-10 * time.Minute)) {
				order.Rate, err = s.GetProviderRate(ctx, provider, order.Token.Symbol, order.ProvisionBucket.Edges.Currency.Code)
				if err != nil {
					logger.Errorf("%s - failed to get rate for provider %s: %v", orderIDPrefix, order.ProviderID, err)
				}
				_, err = storage.Client.PaymentOrder.
					Update().
					Where(paymentorder.IDEQ(order.ID)).
					SetRate(order.Rate).
					Save(ctx)
				if err != nil {
					logger.Errorf("%s - failed to update rate for provider %s: %v", orderIDPrefix, order.ProviderID, err)
				}
			}
			err = s.sendOrderRequest(ctx, order)
			if err == nil {
				return nil
			}
			logger.Errorf("%s - failed to send order request to specific provider %s: %v", orderIDPrefix, order.ProviderID, err)
		} else {
			logger.Errorf("%s - failed to get provider: %v", orderIDPrefix, err)
		}

		if provider.VisibilityMode == providerprofile.VisibilityModePrivate {
			return nil
		}
	}

	// Get the first provider from the circular queue
	redisKey := fmt.Sprintf("bucket_%s_%s_%s", order.ProvisionBucket.Edges.Currency.Code, order.ProvisionBucket.MinAmount, order.ProvisionBucket.MaxAmount)

	// partnerProviders := []string{}

	err = s.matchRate(ctx, redisKey, orderIDPrefix, order, excludeList)
	if err != nil {
		prevRedisKey := redisKey + "_prev"
		err = s.matchRate(ctx, prevRedisKey, orderIDPrefix, order, excludeList)
		if err != nil && !strings.Contains(err.Error(), "redis: nil") {
			return err
		}
	}

	return nil
}

// sendOrderRequest sends an order request to a provider
func (s *PriorityQueueService) sendOrderRequest(ctx context.Context, order types.LockPaymentOrderFields) error {
	// Assign the order to the provider and save it to Redis
	orderKey := fmt.Sprintf("order_request_%s", order.ID)

	orderRequestData := map[string]interface{}{
		"amount":      order.Amount.Mul(order.Rate).RoundBank(0).String(),
		"institution": order.Institution,
		"providerId":  order.ProviderID,
	}

	if err := storage.RedisClient.HSet(ctx, orderKey, orderRequestData).Err(); err != nil {
		logger.Errorf("failed to map order to a provider in Redis: %v", err)
		return err
	}

	// Set a TTL for the order request
	err := storage.RedisClient.ExpireAt(ctx, orderKey, time.Now().Add(orderConf.OrderRequestValidity)).Err()
	if err != nil {
		logger.Errorf("failed to set TTL for order request: %v", err)
		return err
	}

	// Notify the provider
	orderRequestData["orderId"] = order.ID
	if err := s.notifyProvider(ctx, orderRequestData); err != nil {
		logger.Errorf("failed to notify provider %s: %v", order.ProviderID, err)
		return err
	}

	return nil
}

// notifyProvider sends an order request notification to a provider
// TODO: ideally notifications should be moved to a notification service
func (s *PriorityQueueService) notifyProvider(ctx context.Context, orderRequestData map[string]interface{}) error {
	// TODO: can we add mode and host identifier to redis during priority queue creation?
	providerID := orderRequestData["providerId"].(string)
	delete(orderRequestData, "providerId")

	provider, err := storage.Client.ProviderProfile.
		Query().
		Where(
			providerprofile.IDEQ(providerID),
		).
		WithAPIKey().
		Only(ctx)
	if err != nil {
		return err
	}

	// Compute HMAC
	decodedSecret, err := base64.StdEncoding.DecodeString(provider.Edges.APIKey.Secret)
	if err != nil {
		return err
	}
	decryptedSecret, err := cryptoUtils.DecryptPlain(decodedSecret)
	if err != nil {
		return err
	}

	signature := tokenUtils.GenerateHMACSignature(orderRequestData, string(decryptedSecret))

	// Send POST request to the provider's node
	res, err := fastshot.NewClient(provider.HostIdentifier).
		Config().SetTimeout(30*time.Second).
		Header().Add("X-Request-Signature", signature).
		Build().POST("/new_order").
		Body().AsJSON(orderRequestData).
		Send()
	if err != nil {
		return err
	}

	data, err := utils.ParseJSONResponse(res.RawResponse)
	if err != nil {
		logger.Errorf("PriorityQueueService.notifyProvider: %v %v", err, data)
	}

	return nil
}

// matchRate matches order rate with a provider rate
func (s *PriorityQueueService) matchRate(ctx context.Context, redisKey string, orderIDPrefix string, order types.LockPaymentOrderFields, excludeList []string) error {
	for index := 0; ; index++ {
		providerData, err := storage.RedisClient.LIndex(ctx, redisKey, int64(index)).Result()
		if err != nil {
			return err
		}

		// if providerData == "" {
		// 	// Reached the end of the queue
		// 	logger.Errorf("%s - rate didn't match a provider, finding a partner provider", orderIDPrefix)

		// 	if len(partnerProviders) == 0 {
		// 		logger.Errorf("%s - no partner providers found", orderIDPrefix)
		// 		return nil
		// 	}

		// 	// Pick a random partner provider
		// 	randomIndex := rand.New(rand.NewSource(time.Now().UnixNano())).Intn(len(partnerProviders))
		// 	providerData = partnerProviders[randomIndex]
		// }

		// Extract the rate from the data (assuming it's in the format "providerID:token:rate:minAmount:maxAmount")
		parts := strings.Split(providerData, ":")
		if len(parts) != 5 {
			logger.Errorf("%s - invalid data format at index %d: %s", orderIDPrefix, index, providerData)
			continue // Skip this entry due to invalid format
		}

		order.ProviderID = parts[0]

		// Skip entry if provider is excluded
		if utils.ContainsString(excludeList, order.ProviderID) {
			continue
		}

		// Skip entry if token doesn't match
		if parts[1] != order.Token.Symbol {
			continue
		}

		// Skip entry if order amount is not within provider's min and max order amount
		minOrderAmount, err := decimal.NewFromString(parts[3])
		if err != nil {
			continue
		}

		maxOrderAmount, err := decimal.NewFromString(parts[4])
		if err != nil {
			continue
		}

		normalizedAmount := order.Amount
		if strings.EqualFold(order.Token.BaseCurrency, order.ProvisionBucket.Edges.Currency.Code) && order.Token.BaseCurrency != "USD" {
			rateResponse, err := utils.GetTokenRateFromQueue("USDT", normalizedAmount, order.ProvisionBucket.Edges.Currency.Code, order.ProvisionBucket.Edges.Currency.MarketRate)
			if err != nil {
				continue
			}
			normalizedAmount = order.Amount.Div(rateResponse)
		}
		if normalizedAmount.LessThan(minOrderAmount) || normalizedAmount.GreaterThan(maxOrderAmount) {
			continue
		}

		// Fetch and check provider for rate match
		rate, err := decimal.NewFromString(parts[2])
		if err != nil {
			continue
		}

		// TODO: make the slippage of 0.5 configurable by provider
		if rate.Sub(order.Rate).Abs().LessThanOrEqual(decimal.NewFromFloat(0.5)) {
			// Found a match for the rate
			if index == 0 {
				// Match found at index 0, perform LPOP to dequeue
				data, err := storage.RedisClient.LPop(ctx, redisKey).Result()
				if err != nil {
					logger.Errorf("%s - failed to dequeue from circular queue: %v", orderIDPrefix, err)
					return err
				}

				// Enqueue data to the end of the queue
				err = storage.RedisClient.RPush(ctx, redisKey, data).Err()
				if err != nil {
					logger.Errorf("%s - failed to enqueue to circular queue: %v", orderIDPrefix, err)
					return err
				}
			}

			// Assign the order to the provider and save it to Redis
			err = s.sendOrderRequest(ctx, order)
			if err != nil {
				logger.Errorf("%s - failed to send order request to specific provider %s: %v", orderIDPrefix, order.ProviderID, err)

				// Push provider ID to order exclude list
				orderKey := fmt.Sprintf("order_exclude_list_%s", order.ID)
				_, err = storage.RedisClient.RPush(ctx, orderKey, order.ProviderID).Result()
				if err != nil {
					logger.Errorf("%s - error pushing provider %s to order_exclude_list on Redis: %v", orderIDPrefix, order.ProviderID, err)
				}

				// Reassign the lock payment order to another provider
				return s.AssignLockPaymentOrder(ctx, order)
			}

			break
		}
	}

	return nil
<<<<<<< HEAD
}

// sendOrderRequest sends an order request to a provider
func (s *PriorityQueueService) sendOrderRequest(ctx context.Context, order types.LockPaymentOrderFields) error {
	// Assign the order to the provider and save it to Redis
	orderKey := fmt.Sprintf("order_request_%s", order.ID)

	// TODO: Now we need to add currency
	orderRequestData := map[string]interface{}{
		"amount":      order.Amount.Mul(order.Rate).RoundBank(0).String(),
		"institution": order.Institution,
		"providerId":  order.ProviderID,
	}

	if err := storage.RedisClient.HSet(ctx, orderKey, orderRequestData).Err(); err != nil {
		logger.Errorf("failed to map order to a provider in Redis: %v", err)
		return err
	}

	// Set a TTL for the order request
	err := storage.RedisClient.ExpireAt(ctx, orderKey, time.Now().Add(orderConf.OrderRequestValidity)).Err()
	if err != nil {
		logger.Errorf("failed to set TTL for order request: %v", err)
		return err
	}

	// Notify the provider
	orderRequestData["orderId"] = order.ID
	if err := s.notifyProvider(ctx, orderRequestData); err != nil {
		logger.Errorf("failed to notify provider %s: %v", order.ProviderID, err)
		return err
	}

	return nil
}

// notifyProvider sends an order request notification to a provider
// TODO: ideally notifications should be moved to a notification service
func (s *PriorityQueueService) notifyProvider(ctx context.Context, orderRequestData map[string]interface{}) error {
	// TODO: can we add mode and host identifier to redis during priority queue creation?
	providerID := orderRequestData["providerId"].(string)
	delete(orderRequestData, "providerId")

	provider, err := storage.Client.ProviderProfile.
		Query().
		Where(providerprofile.IDEQ(providerID)).
		WithAPIKey().
		Only(ctx)
	if err != nil {
		return err
	}

	// Compute HMAC
	decodedSecret, err := base64.StdEncoding.DecodeString(provider.Edges.APIKey.Secret)
	if err != nil {
		return err
	}
	decryptedSecret, err := cryptoUtils.DecryptPlain(decodedSecret)
	if err != nil {
		return err
	}

	signature := tokenUtils.GenerateHMACSignature(orderRequestData, string(decryptedSecret))

	// Send POST request to the provider's node
	_, err = fastshot.NewClient(provider.HostIdentifier).
		Config().SetTimeout(30*time.Second).
		Header().Add("X-Request-Signature", signature).
		Build().POST("/new_order").
		Body().AsJSON(orderRequestData).
		Send()
	if err != nil {
		return err
	}

	return nil
=======
>>>>>>> 8cf3a53c
}<|MERGE_RESOLUTION|>--- conflicted
+++ resolved
@@ -180,42 +180,31 @@
 			WithToken().
 			All(ctx)
 		if err != nil {
-<<<<<<< HEAD
-			fmt.Println("error", err)
-			logger.Errorf("failed to get tokens for provider %s: %v", provider.ID, err)
-=======
 			if err != context.Canceled {
 				logger.Errorf("failed to get tokens for provider %s: %v", provider.ID, err)
 			}
->>>>>>> 8cf3a53c
-			continue
-		}
-
-		fmt.Println("orderTokens", orderTokens)
+			continue
+		}
 
 		for _, orderToken := range orderTokens {
 			fmt.Println("orderToken", orderToken)
 			providerID := provider.ID
 			rate, err := s.GetProviderRate(ctx, provider, orderToken.Edges.Token.Symbol, bucket.Edges.Currency.Code)
 			if err != nil {
-<<<<<<< HEAD
-				logger.Errorf("failed to get %s rate for provider %s: %v", orderToken.Edges.Token.Symbol, providerID, err)
-=======
 				if err != context.Canceled {
-					logger.Errorf("failed to get %s rate for provider %s: %v", token.Symbol, providerID, err)
+					logger.Errorf("failed to get %s rate for provider %s: %v", orderToken.Edges.Token.Symbol, providerID, err)
 				}
 				continue
 			}
 
 			if rate.IsZero() {
->>>>>>> 8cf3a53c
 				continue
 			}
 
 			// Check provider's rate against the market rate to ensure it's not too far off
 			percentDeviation := utils.AbsPercentageDeviation(bucket.Edges.Currency.MarketRate, rate)
 
-			isLocalStablecoin := strings.Contains(token.Symbol, bucket.Edges.Currency.Code) && !strings.Contains(token.Symbol, "USD")
+			isLocalStablecoin := strings.Contains(orderToken.Edges.Token.Symbol, bucket.Edges.Currency.Code) && !strings.Contains(orderToken.Edges.Token.Symbol, "USD")
 			if serverConf.Environment == "production" && percentDeviation.GreaterThan(orderConf.PercentDeviationFromMarketRate) && !isLocalStablecoin {
 				// Skip this provider if the rate is too far off
 				// TODO: add a logic to notify the provider(s) to update his rate since it's stale. could be a cron job
@@ -307,6 +296,7 @@
 	// Assign the order to the provider and save it to Redis
 	orderKey := fmt.Sprintf("order_request_%s", order.ID)
 
+	// TODO: Now we need to add currency
 	orderRequestData := map[string]interface{}{
 		"amount":      order.Amount.Mul(order.Rate).RoundBank(0).String(),
 		"institution": order.Institution,
@@ -344,9 +334,7 @@
 
 	provider, err := storage.Client.ProviderProfile.
 		Query().
-		Where(
-			providerprofile.IDEQ(providerID),
-		).
+		Where(providerprofile.IDEQ(providerID)).
 		WithAPIKey().
 		Only(ctx)
 	if err != nil {
@@ -494,83 +482,4 @@
 	}
 
 	return nil
-<<<<<<< HEAD
-}
-
-// sendOrderRequest sends an order request to a provider
-func (s *PriorityQueueService) sendOrderRequest(ctx context.Context, order types.LockPaymentOrderFields) error {
-	// Assign the order to the provider and save it to Redis
-	orderKey := fmt.Sprintf("order_request_%s", order.ID)
-
-	// TODO: Now we need to add currency
-	orderRequestData := map[string]interface{}{
-		"amount":      order.Amount.Mul(order.Rate).RoundBank(0).String(),
-		"institution": order.Institution,
-		"providerId":  order.ProviderID,
-	}
-
-	if err := storage.RedisClient.HSet(ctx, orderKey, orderRequestData).Err(); err != nil {
-		logger.Errorf("failed to map order to a provider in Redis: %v", err)
-		return err
-	}
-
-	// Set a TTL for the order request
-	err := storage.RedisClient.ExpireAt(ctx, orderKey, time.Now().Add(orderConf.OrderRequestValidity)).Err()
-	if err != nil {
-		logger.Errorf("failed to set TTL for order request: %v", err)
-		return err
-	}
-
-	// Notify the provider
-	orderRequestData["orderId"] = order.ID
-	if err := s.notifyProvider(ctx, orderRequestData); err != nil {
-		logger.Errorf("failed to notify provider %s: %v", order.ProviderID, err)
-		return err
-	}
-
-	return nil
-}
-
-// notifyProvider sends an order request notification to a provider
-// TODO: ideally notifications should be moved to a notification service
-func (s *PriorityQueueService) notifyProvider(ctx context.Context, orderRequestData map[string]interface{}) error {
-	// TODO: can we add mode and host identifier to redis during priority queue creation?
-	providerID := orderRequestData["providerId"].(string)
-	delete(orderRequestData, "providerId")
-
-	provider, err := storage.Client.ProviderProfile.
-		Query().
-		Where(providerprofile.IDEQ(providerID)).
-		WithAPIKey().
-		Only(ctx)
-	if err != nil {
-		return err
-	}
-
-	// Compute HMAC
-	decodedSecret, err := base64.StdEncoding.DecodeString(provider.Edges.APIKey.Secret)
-	if err != nil {
-		return err
-	}
-	decryptedSecret, err := cryptoUtils.DecryptPlain(decodedSecret)
-	if err != nil {
-		return err
-	}
-
-	signature := tokenUtils.GenerateHMACSignature(orderRequestData, string(decryptedSecret))
-
-	// Send POST request to the provider's node
-	_, err = fastshot.NewClient(provider.HostIdentifier).
-		Config().SetTimeout(30*time.Second).
-		Header().Add("X-Request-Signature", signature).
-		Build().POST("/new_order").
-		Body().AsJSON(orderRequestData).
-		Send()
-	if err != nil {
-		return err
-	}
-
-	return nil
-=======
->>>>>>> 8cf3a53c
 }