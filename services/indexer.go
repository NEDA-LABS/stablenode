package services

import (
	"context"
	"encoding/base64"
	"encoding/hex"
	"encoding/json"
	"fmt"
	"math/big"
	"strings"
	"time"

	"github.com/ethereum/go-ethereum/accounts/abi/bind"
	"github.com/ethereum/go-ethereum/common"
	"github.com/ethereum/go-ethereum/rpc"
	"github.com/google/uuid"
	fastshot "github.com/opus-domini/fast-shot"
	"github.com/paycrest/aggregator/config"
	"github.com/paycrest/aggregator/ent"
	"github.com/paycrest/aggregator/ent/fiatcurrency"
	"github.com/paycrest/aggregator/ent/institution"
	"github.com/paycrest/aggregator/ent/linkedaddress"
	"github.com/paycrest/aggregator/ent/lockpaymentorder"
	networkent "github.com/paycrest/aggregator/ent/network"
	"github.com/paycrest/aggregator/ent/paymentorder"
	"github.com/paycrest/aggregator/ent/providerordertoken"
	"github.com/paycrest/aggregator/ent/providerprofile"
	"github.com/paycrest/aggregator/ent/provisionbucket"
	"github.com/paycrest/aggregator/ent/receiveaddress"
	"github.com/paycrest/aggregator/ent/senderprofile"
	"github.com/paycrest/aggregator/ent/token"
	tokenEnt "github.com/paycrest/aggregator/ent/token"
	"github.com/paycrest/aggregator/ent/transactionlog"
	"github.com/paycrest/aggregator/ent/user"
	"github.com/paycrest/aggregator/services/contracts"
	db "github.com/paycrest/aggregator/storage"
	"github.com/paycrest/aggregator/types"
	"github.com/paycrest/aggregator/utils"
	cryptoUtils "github.com/paycrest/aggregator/utils/crypto"
	"github.com/paycrest/aggregator/utils/logger"
	"github.com/shopspring/decimal"
)

var orderConf = config.OrderConfig()
var serverConf = config.ServerConfig()

// Indexer is an interface for indexing blockchain data to the database.
type Indexer interface {
	IndexERC20Transfer(ctx context.Context, client types.RPCClient, order *ent.PaymentOrder, token *ent.Token, startBlock int64) error
	IndexTRC20Transfer(ctx context.Context, order *ent.PaymentOrder) error
	IndexOrderCreated(ctx context.Context, client types.RPCClient, network *ent.Network) error
	IndexOrderCreatedTron(ctx context.Context, order *ent.PaymentOrder) error
	IndexOrderSettled(ctx context.Context, client types.RPCClient, network *ent.Network) error
	IndexOrderSettledTron(ctx context.Context, order *ent.LockPaymentOrder) error
	IndexOrderRefunded(ctx context.Context, client types.RPCClient, network *ent.Network) error
	IndexOrderRefundedTron(ctx context.Context, order *ent.LockPaymentOrder) error
	HandleReceiveAddressValidity(ctx context.Context, client types.RPCClient, receiveAddress *ent.ReceiveAddress, paymentOrder *ent.PaymentOrder) error
	CreateLockPaymentOrder(ctx context.Context, client types.RPCClient, network *ent.Network, event *types.OrderCreatedEvent) error
	UpdateReceiveAddressStatus(ctx context.Context, client types.RPCClient, receiveAddress *ent.ReceiveAddress, paymentOrder *ent.PaymentOrder, event *types.TokenTransferEvent) (bool, error)
	UpdateOrderStatusSettled(ctx context.Context, network *ent.Network, event *types.OrderSettledEvent) error
	UpdateOrderStatusRefunded(ctx context.Context, network *ent.Network, event *types.OrderRefundedEvent) error
}

// IndexerService performs blockchain to database extract, transform, load (ETL) operations.
type IndexerService struct {
	priorityQueue *PriorityQueueService
	order         types.OrderService
}

// NewIndexerService creates a new instance of IndexerService.
func NewIndexerService(order types.OrderService) Indexer {
	priorityQueue := NewPriorityQueueService()

	return &IndexerService{
		priorityQueue: priorityQueue,
		order:         order,
	}
}

// IndexERC20Transfer indexes transfers to the receive address for an EVM network.
func (s *IndexerService) IndexERC20Transfer(ctx context.Context, client types.RPCClient, order *ent.PaymentOrder, token *ent.Token, startBlock int64) error {
	var err error
	var addressToWatch string

	if order != nil {
		token = order.Edges.Token
		addressToWatch = order.Edges.ReceiveAddress.Address
	}

	// Connect to RPC endpoint
	if client == nil {
		client, err = types.NewEthClient(token.Edges.Network.RPCEndpoint)
		if err != nil {
			return err
		}
	}

	// Initialize contract filterer
	filterer, err := contracts.NewERC20TokenFilterer(common.HexToAddress(token.ContractAddress), client)
	if err != nil {
		logger.Errorf("IndexERC20Transfer.NewERC20TokenFilterer(%s): %v", token.Edges.Network.Identifier, err)
		return err
	}

	// Fetch current block header
	header, err := client.HeaderByNumber(ctx, nil)
	if err != nil {
		// logger.Errorf("IndexERC20Transfer.HeaderByNumber: %v", err)
		return err
	}
	toBlock := header.Number.Uint64()

	// Fetch logs
	var iter *contracts.ERC20TokenTransferIterator

	addresses := []common.Address{}
	if startBlock == 0 {
		if addressToWatch != "" {
			fromBlock := int64(500)
			if token.Edges.Network.Identifier != "bnb-smart-chain" {
				fromBlock = 5000
			}
			addresses = []common.Address{common.HexToAddress(addressToWatch)}
			startBlock = int64(toBlock) - fromBlock
		} else {
			startBlock = int64(toBlock) - 100
		}
	}

	// if strings.Contains(token.Edges.Network.Identifier, "arbitrum") {
	// 	startBlock = 268964400
	// 	toBlock = 268964450
	// }

	iter, err = filterer.FilterTransfer(&bind.FilterOpts{
		Start: uint64(startBlock),
		End:   &toBlock,
	}, nil, addresses)
	if err != nil {
		logger.Errorf("IndexERC20Transfer.FilterTransfer(%s): %v", token.Edges.Network.Identifier, err)
		return err
	}

	// Iterate over logs
	for iter.Next() {
		transferEvent := &types.TokenTransferEvent{
			BlockNumber: iter.Event.Raw.BlockNumber,
			TxHash:      iter.Event.Raw.TxHash.Hex(),
			From:        iter.Event.From.Hex(),
			To:          iter.Event.To.Hex(),
			Value:       iter.Event.Value,
		}

		if strings.EqualFold(transferEvent.From, token.Edges.Network.GatewayContractAddress) {
			continue
		}

		linkedAddress, err := db.Client.LinkedAddress.
			Query().
			Where(
				linkedaddress.AddressEQ(transferEvent.To),
			).
			Only(ctx)
		if err != nil {
			if !ent.IsNotFound(err) {
				logger.Errorf("IndexERC20Transfer.db: %v", err)
			}
		}

		// Create a new payment order from the transfer event to the linked address
		if linkedAddress != nil {
			orderAmount := utils.FromSubunit(transferEvent.Value, token.Decimals)
			// Check if the payment order already exists
			paymentOrderExists := true
			_, err := db.Client.PaymentOrder.
				Query().
				Where(
					paymentorder.FromAddress(transferEvent.From),
					paymentorder.AmountEQ(orderAmount),
					paymentorder.HasLinkedAddressWith(
						linkedaddress.AddressEQ(linkedAddress.Address),
						linkedaddress.LastIndexedBlockEQ(int64(transferEvent.BlockNumber)),
					),
				).
				WithSenderProfile().
				Only(ctx)
			if err != nil {
				if ent.IsNotFound(err) {
					// Payment order does not exist, no need to update
					paymentOrderExists = false
				} else {
					return fmt.Errorf("IndexERC20Transfer.fetchOrder: %v", err)
				}
			}

			if paymentOrderExists {
				continue
			}

			// Create payment order
			institution, err := s.getInstitutionByCode(ctx, linkedAddress.Institution)
			if err != nil {
				logger.Errorf("IndexERC20Transfer.GetInstitutionByCode: %v", err)
				continue
			}

			// Get rate from priority queue
<<<<<<< HEAD
			rateResponse, err := utils.GetTokenRateFromQueue(token.Symbol, orderAmount, institution.Edges.FiatCurrency.Code, institution.Edges.FiatCurrency.MarketRate)
			if err != nil {
				logger.Errorf("IndexERC20Transfer.GetTokenRateFromQueue: %v", err)
=======
			if !strings.EqualFold(token.BaseCurrency, currency.Code) && !strings.EqualFold(token.BaseCurrency, "USD") {
>>>>>>> 8cf3a53c
				continue
			}
			var rateResponse decimal.Decimal
			if !strings.EqualFold(token.BaseCurrency, currency.Code) {
				rateResponse, err = utils.GetTokenRateFromQueue(token.Symbol, orderAmount, currency.Code, currency.MarketRate)
				if err != nil {
					logger.Errorf("IndexERC20Transfer.GetTokenRateFromQueue: %v", err)
					continue
				}
			} else {
				rateResponse = decimal.NewFromInt(1)
			}

			tx, err := db.Client.Tx(ctx)
			if err != nil {
				logger.Errorf("IndexERC20Transfer.Tx: %v", err)
				continue
			}

			// transactionLog, err := tx.TransactionLog.
			// 	Create().
			// 	SetStatus(transactionlog.StatusOrderInitiated).
			// 	SetMetadata(
			// 		map[string]interface{}{
			// 			"LinkedAddress": linkedAddress.Address,
			// 		},
			// 	).
			// 	SetNetwork(token.Edges.Network.Identifier).
			// 	Save(ctx)
			// if err != nil {
			// 	logger.Errorf("IndexERC20Transfer.CreateTransactionLog: %v", err)
			// 	_ = tx.Rollback()
			// 	continue
			// }

			order, err := db.Client.PaymentOrder.
				Create().
				SetAmount(orderAmount).
				SetAmountPaid(orderAmount).
				SetAmountReturned(decimal.NewFromInt(0)).
				SetPercentSettled(decimal.NewFromInt(0)).
				SetNetworkFee(token.Edges.Network.Fee).
				SetProtocolFee(decimal.NewFromInt(0)).
				SetSenderFee(decimal.NewFromInt(0)).
				SetToken(token).
				SetRate(rateResponse).
				SetTxHash(transferEvent.TxHash).
				SetBlockNumber(int64(transferEvent.BlockNumber)).
				SetFromAddress(transferEvent.From).
				SetLinkedAddress(linkedAddress).
				SetReceiveAddressText(linkedAddress.Address).
				SetFeePercent(decimal.NewFromInt(0)).
				SetReturnAddress(linkedAddress.Address).
				// AddTransactions(transactionLog).
				Save(ctx)
			if err != nil {
				logger.Errorf("IndexERC20Transfer.CreatePaymentOrder: %v", err)
				_ = tx.Rollback()
				continue
			}

			_, err = tx.PaymentOrderRecipient.
				Create().
				SetInstitution(linkedAddress.Institution).
				SetAccountIdentifier(linkedAddress.AccountIdentifier).
				SetAccountName(linkedAddress.AccountName).
				SetPaymentOrder(order).
				Save(ctx)
			if err != nil {
				logger.Errorf("IndexERC20Transfer.CreatePaymentOrderRecipient: %v", err)
				_ = tx.Rollback()
				continue
			}

			_, err = tx.LinkedAddress.
				UpdateOneID(linkedAddress.ID).
				SetTxHash(transferEvent.TxHash).
				SetLastIndexedBlock(int64(transferEvent.BlockNumber)).
				Save(ctx)
			if err != nil {
				logger.Errorf("IndexERC20Transfer.UpdateLinkedAddress: %v", err)
				_ = tx.Rollback()
				continue
			}

			if err := tx.Commit(); err != nil {
				logger.Errorf("IndexERC20Transfer.Commit: %v", err)
				continue
			}

			err = s.order.CreateOrder(ctx, client, order.ID)
			if err != nil {
				logger.Errorf("IndexERC20Transfer.CreateOrder: %v", err)
				continue
			}

		} else if order != nil {
			// Process transfer event for receive address
			done, err := s.UpdateReceiveAddressStatus(ctx, client, order.Edges.ReceiveAddress, order, transferEvent)
			if err != nil {
				if !strings.Contains(err.Error(), "Duplicate payment order") {
					logger.Errorf("IndexERC20Transfer.UpdateReceiveAddressStatus: %v", err)
				}
				continue
			}
			if done {
				return nil
			}
		}
	}

	return nil
}

// IndexTRC20Transfer indexes transfers to the receive address for Tron network.
func (s *IndexerService) IndexTRC20Transfer(ctx context.Context, order *ent.PaymentOrder) error {
	var err error

	if !strings.HasPrefix(order.Edges.Token.Edges.Network.Identifier, "tron") {
		return fmt.Errorf("IndexTRC20Transfer: invalid network identifier: %s", order.Edges.Token.Edges.Network.Identifier)
	}

	client := fastshot.NewClient(order.Edges.Token.Edges.Network.RPCEndpoint).
		Config().SetTimeout(30*time.Second).
		Header().Add("TRON_PRO_API_KEY", orderConf.TronProApiKey)

	// TODO: should we include '?only_confirmed=true' in the URL?
	res, err := client.Build().
		GET(fmt.Sprintf("/v1/accounts/%s/transactions/trc20", order.Edges.ReceiveAddress.Address)).
		Retry().Set(3, 1*time.Second).
		Send()
	if err != nil {
		logger.Errorf("IndexTRC20Transfer.FetchTransfer: %v", err)
		return err
	}

	data, err := utils.ParseJSONResponse(res.RawResponse)
	if err != nil {
		logger.Errorf("IndexTRC20Transfer.ParseJSONResponse: %v %v", err, data)
		return err
	}

	if data["success"].(bool) {
		for _, event := range data["data"].([]interface{}) {
			eventData := event.(map[string]interface{})

			value, err := decimal.NewFromString(eventData["value"].(string))
			if err != nil {
				logger.Errorf("IndexTRC20Transfer.NewFromString: %v", err)
				return err
			}

			amountPaid := utils.FromSubunit(value.BigInt(), order.Edges.Token.Decimals)
			amountToBePaid := order.Amount.Add(order.ProtocolFee).Add(order.SenderFee).Add(order.NetworkFee)

			if eventData["type"].(string) != "Transfer" && eventData["to"].(string) != order.Edges.ReceiveAddress.Address && amountPaid != amountToBePaid {
				return nil
			}

			res, err = client.Build().POST("/wallet/gettransactioninfobyid").
				Body().AsJSON(map[string]interface{}{"value": eventData["transaction_id"].(string)}).
				Retry().Set(3, 1*time.Second).
				Send()
			if err != nil {
				logger.Errorf("IndexTRC20Transfer.FetchBlockNumber: %v", err)
				return err
			}

			data, err = utils.ParseJSONResponse(res.RawResponse)
			if err != nil {
				logger.Errorf("IndexTRC20Transfer.ParseJSONResponse: %v %v", err, data)
				return err
			}

			if data["blockNumber"] != nil {
				transferEvent := &types.TokenTransferEvent{
					BlockNumber: uint64(data["blockNumber"].(float64)),
					TxHash:      eventData["transaction_id"].(string),
					From:        eventData["from"].(string),
					To:          eventData["to"].(string),
					Value:       value.BigInt(),
				}

				go func() {
					_, err := s.UpdateReceiveAddressStatus(ctx, nil, order.Edges.ReceiveAddress, order, transferEvent)
					if err != nil {
						logger.Errorf("IndexTRC20Transfer.UpdateReceiveAddressStatus: %v", err)
					}
				}()
			}
		}
	}

	return nil
}

// IndexOrderCreated indexes deposits to the order contract for an EVM network.
func (s *IndexerService) IndexOrderCreated(ctx context.Context, client types.RPCClient, network *ent.Network) error {
	var err error

	// Connect to RPC endpoint
	if client == nil {
		client, err = types.NewEthClient(network.RPCEndpoint)
		if err != nil {
			return err
		}
	}

	// Initialize contract filterer
	filterer, err := contracts.NewGatewayFilterer(common.HexToAddress(network.GatewayContractAddress), client)
	if err != nil {
		logger.Errorf("IndexOrderCreated.NewGatewayFilterer: %v", err)
		return err
	}

	// Fetch current block header
	header, err := client.HeaderByNumber(ctx, nil)
	if err != nil {
		if err != context.Canceled {
			logger.Errorf("IndexOrderCreated.HeaderByNumber: %v", err)
		}
		return err
	}
	toBlock := header.Number.Uint64()

	// Fetch logs
	var iter *contracts.GatewayOrderCreatedIterator
	fromBlock := int64(1000000)
	if network.Identifier == "bnb-smart-chain" {
		fromBlock = 10000
	}
	iter, err = filterer.FilterOrderCreated(&bind.FilterOpts{
		Start: uint64(int64(toBlock) - fromBlock),
		End:   &toBlock,
	}, nil, nil, nil)
	if err != nil {
		logger.Errorf("IndexOrderCreated.FilterOrderCreated (%s): %v", network.Identifier, err)
		return err
	}

	// Iterate over logs
	for iter.Next() {
		event := &types.OrderCreatedEvent{
			BlockNumber: iter.Event.Raw.BlockNumber,
			TxHash:      iter.Event.Raw.TxHash.Hex(),
			Token:       iter.Event.Token.Hex(),
			Amount:      iter.Event.Amount,
			ProtocolFee: iter.Event.ProtocolFee,
			OrderId:     iter.Event.OrderId,
			Rate:        iter.Event.Rate,
			MessageHash: iter.Event.MessageHash,
		}

		err := s.CreateLockPaymentOrder(ctx, client, network, event)
		if err != nil {
			if !strings.Contains(err.Error(), "duplicate key value violates unique constraint") {
				logger.Errorf("IndexOrderCreated.CreateLockPaymentOrder: %v", err)
			}
			continue
		}
	}

	return nil
}

// IndexOrderCreatedTron indexes orders created in the Gateway contract for the Tron network.
func (s *IndexerService) IndexOrderCreatedTron(ctx context.Context, order *ent.PaymentOrder) error {
	events, err := s.fetchLatestOrderEvents(
		order.Edges.Token.Edges.Network.RPCEndpoint,
		order.Edges.Token.Edges.Network.Identifier,
		order.TxHash,
	)
	if err != nil {
		return fmt.Errorf("IndexOrderCreatedTron.fetchLatestOrderEvents: %v", err)
	}

	for _, event := range events {
		eventData := event.(map[string]interface{})
		if eventData["event_name"] == "OrderCreated" && eventData["contract_address"] == order.Edges.Token.Edges.Network.GatewayContractAddress {
			client := fastshot.NewClient(order.Edges.Token.Edges.Network.RPCEndpoint).
				Config().SetTimeout(30*time.Second).
				Header().Add("TRON_PRO_API_KEY", orderConf.TronProApiKey)

			res, err := client.Build().POST("/wallet/gettransactioninfobyid").
				Body().AsJSON(map[string]interface{}{"value": order.TxHash}).
				Retry().Set(3, 1*time.Second).
				Send()
			if err != nil {
				logger.Errorf("fetch txn event logs: %v", err)
				return err
			}

			data, err := utils.ParseJSONResponse(res.RawResponse)
			if err != nil {
				logger.Errorf("failed to parse JSON response: %v %v", err, data)
				return err
			}

			// Parse event data
			for _, event := range data["log"].([]interface{}) {
				eventData := event.(map[string]interface{})
				if eventData["topics"].([]interface{})[0] == "40ccd1ceb111a3c186ef9911e1b876dc1f789ed331b86097b3b8851055b6a137" {
					unpackedEventData, err := utils.UnpackEventData(eventData["data"].(string), contracts.GatewayMetaData.ABI, "OrderCreated")
					if err != nil {
						logger.Errorf("IndexOrderCreatedTron.UnpackEventData: %v", err)
						return err
					}

					event := &types.OrderCreatedEvent{
						BlockNumber: uint64(data["blockNumber"].(float64)),
						TxHash:      data["id"].(string),
						Token:       utils.ParseTopicToTronAddress(eventData["topics"].([]interface{})[2].(string)),
						Amount:      utils.ParseTopicToBigInt(eventData["topics"].([]interface{})[3].(string)),
						ProtocolFee: unpackedEventData[0].(*big.Int),
						OrderId:     unpackedEventData[1].([32]byte),
						Rate:        unpackedEventData[2].(*big.Int),
						MessageHash: unpackedEventData[3].(string),
					}

					err = s.CreateLockPaymentOrder(ctx, nil, order.Edges.Token.Edges.Network, event)
					if err != nil {
						logger.Errorf("IndexOrderCreatedTron.CreateLockPaymentOrder: %v", err)
					}

					break
				}
			}

			break
		}
	}

	return nil
}

// IndexOrderSettled indexes order settlements for an EVM network.
func (s *IndexerService) IndexOrderSettled(ctx context.Context, client types.RPCClient, network *ent.Network) error {
	var err error

	// Connect to RPC endpoint
	if client == nil {
		client, err = types.NewEthClient(network.RPCEndpoint)
		if err != nil {
			return err
		}
	}

	// Initialize contract filterer
	filterer, err := contracts.NewGatewayFilterer(common.HexToAddress(network.GatewayContractAddress), client)
	if err != nil {
		logger.Errorf("IndexOrderSettled.NewGatewayFilterer: %v", err)
		return err
	}

	// Filter logs from the oldest indexed to the latest
	header, err := client.HeaderByNumber(ctx, nil)
	if err != nil {
		if err != context.Canceled {
			logger.Errorf("IndexOrderSettled.HeaderByNumber: %v", err)
		}
		return err
	}
	toBlock := header.Number.Uint64()

	// Fetch logs
	var iter *contracts.GatewayOrderSettledIterator
	iter, err = filterer.FilterOrderSettled(&bind.FilterOpts{
		Start: uint64(int64(toBlock) - 5000),
		End:   &toBlock,
	}, nil, nil)
	if err != nil {
		logger.Errorf("IndexOrderSettled.FilterOrderSettled: %v", err)
		return err
	}

	// Iterate over logs
	for iter.Next() {
		settledEvent := &types.OrderSettledEvent{
			BlockNumber:       iter.Event.Raw.BlockNumber,
			TxHash:            iter.Event.Raw.TxHash.Hex(),
			SplitOrderId:      iter.Event.SplitOrderId,
			OrderId:           iter.Event.OrderId,
			LiquidityProvider: iter.Event.LiquidityProvider.Hex(),
			SettlePercent:     iter.Event.SettlePercent,
		}

		err := s.UpdateOrderStatusSettled(ctx, network, settledEvent)
		if err != nil {
			logger.Errorf("IndexOrderSettled.UpdateOrderStatusSettled: %v", err)
			continue
		}
	}

	return nil
}

// IndexOrderSettledTron indexes orders settled in the Gateway contract for the Tron network.
func (s *IndexerService) IndexOrderSettledTron(ctx context.Context, order *ent.LockPaymentOrder) error {
	events, err := s.fetchLatestOrderEvents(
		order.Edges.Token.Edges.Network.RPCEndpoint,
		order.Edges.Token.Edges.Network.Identifier,
		order.TxHash,
	)
	if err != nil {
		return fmt.Errorf("IndexOrderSettledTron.fetchLatestOrderEvents: %v", err)
	}

	for _, event := range events {
		eventData := event.(map[string]interface{})
		if eventData["event_name"] == "OrderSettled" && eventData["contract_address"] == order.Edges.Token.Edges.Network.GatewayContractAddress {
			client := fastshot.NewClient(order.Edges.Token.Edges.Network.RPCEndpoint).
				Config().SetTimeout(30*time.Second).
				Header().Add("TRON_PRO_API_KEY", orderConf.TronProApiKey)

			res, err := client.Build().POST("/wallet/gettransactioninfobyid").
				Body().AsJSON(map[string]interface{}{"value": order.TxHash}).
				Retry().Set(3, 1*time.Second).
				Send()
			if err != nil {
				logger.Errorf("fetch txn event logs: %v", err)
				return err
			}

			data, err := utils.ParseJSONResponse(res.RawResponse)
			if err != nil {
				logger.Errorf("failed to parse JSON response: %v %v", err, data)
				return err
			}

			logger.Errorf("IndexOrderSettledTron.gettransactioninfobyid: %v", data)

			// Parse event data
			for _, event := range data["log"].([]interface{}) {
				eventData := event.(map[string]interface{})
				if eventData["topics"].([]interface{})[0] == "98ece21e01a01cbe1d1c0dad3b053c8fbd368f99be78be958fcf1d1d13fd249a" {
					unpackedEventData, err := utils.UnpackEventData(eventData["data"].(string), contracts.GatewayMetaData.ABI, "OrderSettled")
					if err != nil {
						logger.Errorf("IndexOrderSettledTron.UnpackEventData: %v", err)
						return err
					}

					event := &types.OrderSettledEvent{
						BlockNumber:       uint64(data["blockNumber"].(float64)),
						TxHash:            data["id"].(string),
						SplitOrderId:      unpackedEventData[0].([32]byte),
						OrderId:           utils.ParseTopicToByte32(eventData["topics"].([]interface{})[1].(string)),
						LiquidityProvider: eventData["topics"].([]interface{})[2].(string),
						SettlePercent:     unpackedEventData[1].(*big.Int),
					}

					err = s.UpdateOrderStatusSettled(ctx, order.Edges.Token.Edges.Network, event)
					if err != nil {
						logger.Errorf("IndexOrderSettledTron.UpdateOrderStatusSettled: %v", err)
					}

					break
				}
			}

			break
		}
	}

	return nil
}

// IndexOrderRefunded indexes order refunds for an EVM network.
func (s *IndexerService) IndexOrderRefunded(ctx context.Context, client types.RPCClient, network *ent.Network) error {
	var err error

	// Connect to RPC endpoint
	if client == nil {
		client, err = types.NewEthClient(network.RPCEndpoint)
		if err != nil {
			return err
		}
	}

	// Initialize contract filterer
	filterer, err := contracts.NewGatewayFilterer(common.HexToAddress(network.GatewayContractAddress), client)
	if err != nil {
		logger.Errorf("IndexOrderRefunded.NewGatewayFilterer: %v", err)
		return err
	}

	// Filter logs from the oldest indexed to the latest
	header, err := client.HeaderByNumber(ctx, nil)
	if err != nil {
		if err != context.Canceled {
			logger.Errorf("IndexOrderRefunded.HeaderByNumber: %v", err)
		}
		return err
	}
	toBlock := header.Number.Uint64()

	// Fetch logs
	var iter *contracts.GatewayOrderRefundedIterator
	iter, err = filterer.FilterOrderRefunded(&bind.FilterOpts{
		Start: uint64(int64(toBlock) - 5000),
		End:   &toBlock,
	}, nil)
	if err != nil {
		logger.Errorf("IndexOrderRefunded.FilterOrderRefunded: %v", err)
		return err
	}

	// Iterate over logs
	for iter.Next() {
		refundedEvent := &types.OrderRefundedEvent{
			BlockNumber: iter.Event.Raw.BlockNumber,
			TxHash:      iter.Event.Raw.TxHash.Hex(),
			Fee:         iter.Event.Fee,
			OrderId:     iter.Event.OrderId,
		}

		err := s.UpdateOrderStatusRefunded(ctx, network, refundedEvent)
		if err != nil {
			logger.Errorf("IndexOrderRefunded.UpdateOrderStatusRefunded: %v", err)
			continue
		}
	}

	return nil
}

// IndexOrderRefundedTron indexes orders settled in the Gateway contract for the Tron network.
func (s *IndexerService) IndexOrderRefundedTron(ctx context.Context, order *ent.LockPaymentOrder) error {
	events, err := s.fetchLatestOrderEvents(
		order.Edges.Token.Edges.Network.RPCEndpoint,
		order.Edges.Token.Edges.Network.Identifier,
		order.TxHash,
	)
	if err != nil {
		return fmt.Errorf("IndexOrderRefundedTron.fetchLatestOrderEvents: %v", err)
	}

	for _, event := range events {
		eventData := event.(map[string]interface{})
		if eventData["event_name"] == "OrderRefunded" && eventData["contract_address"] == order.Edges.Token.Edges.Network.GatewayContractAddress {
			client := fastshot.NewClient(order.Edges.Token.Edges.Network.RPCEndpoint).
				Config().SetTimeout(30*time.Second).
				Header().Add("TRON_PRO_API_KEY", orderConf.TronProApiKey)

			res, err := client.Build().POST("/wallet/gettransactioninfobyid").
				Body().AsJSON(map[string]interface{}{"value": order.TxHash}).
				Retry().Set(3, 1*time.Second).
				Send()
			if err != nil {
				logger.Errorf("fetch txn event logs: %v", err)
				return err
			}

			data, err := utils.ParseJSONResponse(res.RawResponse)
			if err != nil {
				logger.Errorf("failed to parse JSON response: %v %v", err, data)
				return err
			}

			logger.Errorf("IndexOrderRefundedTron.gettransactioninfobyid: %v", data)

			// Parse event data
			for _, event := range data["log"].([]interface{}) {
				eventData := event.(map[string]interface{})
				if eventData["topics"].([]interface{})[0] == "0736fe428e1747ca8d387c2e6fa1a31a0cde62d3a167c40a46ade59a3cdc828e" {
					unpackedEventData, err := utils.UnpackEventData(eventData["data"].(string), contracts.GatewayMetaData.ABI, "OrderRefunded")
					if err != nil {
						logger.Errorf("IndexOrderRefundedTron.UnpackEventData: %v", err)
						return err
					}

					event := &types.OrderRefundedEvent{
						BlockNumber: uint64(data["blockNumber"].(float64)),
						TxHash:      data["id"].(string),
						OrderId:     eventData["topics"].([]interface{})[1].([32]byte),
						Fee:         unpackedEventData[0].(*big.Int),
					}

					err = s.UpdateOrderStatusRefunded(ctx, order.Edges.Token.Edges.Network, event)
					if err != nil {
						logger.Errorf("IndexOrderRefundedTron.UpdateOrderStatusRefunded: %v", err)
					}

					break
				}
			}

			break
		}
	}

	return nil
}

// HandleReceiveAddressValidity checks the validity of a receive address
func (s *IndexerService) HandleReceiveAddressValidity(ctx context.Context, client types.RPCClient, receiveAddress *ent.ReceiveAddress, paymentOrder *ent.PaymentOrder) error {
	if receiveAddress.ValidUntil.IsZero() {
		return nil
	}

	if receiveAddress.Status != receiveaddress.StatusUsed {
		validUntilIsFarGone := receiveAddress.ValidUntil.Before(time.Now().Add(-(5 * time.Minute)))
		isExpired := receiveAddress.ValidUntil.Before(time.Now())

		if validUntilIsFarGone {
			_, err := receiveAddress.
				Update().
				SetValidUntil(time.Now().Add(orderConf.ReceiveAddressValidity)).
				Save(ctx)
			if err != nil {
				return fmt.Errorf("HandleReceiveAddressValidity.db: %v", err)
			}
		} else if isExpired && !strings.HasPrefix(paymentOrder.Edges.Recipient.Memo, "P#P") {
			// Receive address hasn't received payment after validity period, mark status as expired
			_, err := receiveAddress.
				Update().
				SetStatus(receiveaddress.StatusExpired).
				Save(ctx)
			if err != nil {
				return fmt.Errorf("HandleReceiveAddressValidity.db: %v", err)
			}

			// Expire payment order
			_, err = paymentOrder.
				Update().
				SetStatus(paymentorder.StatusExpired).
				Save(ctx)
			if err != nil {
				return fmt.Errorf("HandleReceiveAddressValidity.db: %v", err)
			}
		}
	}

	return nil
}

// CreateLockPaymentOrder saves a lock payment order in the database
func (s *IndexerService) CreateLockPaymentOrder(ctx context.Context, client types.RPCClient, network *ent.Network, event *types.OrderCreatedEvent) error {
	gatewayId := fmt.Sprintf("0x%v", hex.EncodeToString(event.OrderId[:]))

	// Check for existing address with txHash
	orderCount, err := db.Client.LockPaymentOrder.
		Query().
		Where(
			lockpaymentorder.Or(
				lockpaymentorder.TxHashEQ(event.TxHash),
				lockpaymentorder.GatewayIDEQ(gatewayId),
			),
			lockpaymentorder.HasTokenWith(
				token.HasNetworkWith(
					networkent.IdentifierEQ(network.Identifier),
				),
			),
		).
		Count(ctx)
	if err != nil {
		return fmt.Errorf("CreateLockPaymentOrder.db: %v", err)
	}

	if orderCount > 0 {
		// This transfer has already been indexed
		return nil
	}

	go func() {
		timeToWait := 2 * time.Second

		time.Sleep(timeToWait)
		_ = utils.Retry(10, timeToWait, func() error {
			// Update payment order with the gateway ID
			paymentOrder, err := db.Client.PaymentOrder.
				Query().
				Where(
					paymentorder.TxHashEQ(event.TxHash),
				).
				Only(ctx)
			if err != nil {
				if ent.IsNotFound(err) {
					// Payment order does not exist, retry
					return fmt.Errorf("trigger retry")
				} else {
					return fmt.Errorf("CreateLockPaymentOrder.db: %v", err)
				}
			}

			_, err = db.Client.PaymentOrder.
				Update().
				Where(paymentorder.IDEQ(paymentOrder.ID)).
				SetBlockNumber(int64(event.BlockNumber)).
				SetGatewayID(gatewayId).
				Save(ctx)
			if err != nil {
				return fmt.Errorf("CreateLockPaymentOrder.db: %v", err)
			}

			return nil
		})
	}()

	// Get token from db
	token, err := db.Client.Token.
		Query().
		Where(
			tokenEnt.ContractAddressEQ(event.Token),
			tokenEnt.HasNetworkWith(
				networkent.IDEQ(network.ID),
			),
		).
		WithNetwork().
		Only(ctx)
	if err != nil {
		return fmt.Errorf("failed to fetch token: %w", err)
	}

	// Get order recipient from message hash
	recipient, err := s.getOrderRecipientFromMessageHash(event.MessageHash)
	if err != nil {
		return nil
	}

	// Get provision bucket
	amountInDecimals := utils.FromSubunit(event.Amount, token.Decimals)
	institution, err := s.getInstitutionByCode(ctx, recipient.Institution)
	if err != nil {
		return nil
	}

	currency, err := db.Client.FiatCurrency.
		Query().
		Where(
			fiatcurrency.IsEnabledEQ(true),
			fiatcurrency.CodeEQ(institution.Edges.FiatCurrency.Code),
		).
		Only(ctx)
	if err != nil {
		return nil
	}

	rate := decimal.NewFromBigInt(event.Rate, -2)

	provisionBucket, err := s.getProvisionBucket(ctx, amountInDecimals.Mul(rate), currency)
	if err != nil {
		logger.Errorf("failed to fetch provision bucket: %s %s %v", amountInDecimals, currency, err)
	}

	// Create lock payment order fields
	lockPaymentOrder := types.LockPaymentOrderFields{
		Token:             token,
		Network:           network,
		GatewayID:         gatewayId,
		Amount:            amountInDecimals,
		Rate:              rate,
		BlockNumber:       int64(event.BlockNumber),
		TxHash:            event.TxHash,
		Institution:       recipient.Institution,
		AccountIdentifier: recipient.AccountIdentifier,
		AccountName:       recipient.AccountName,
		ProviderID:        recipient.ProviderID,
		Memo:              recipient.Memo,
		ProvisionBucket:   provisionBucket,
	}

	// Handle private order checks
	isPrivate := false
	if lockPaymentOrder.ProviderID != "" {
		orderToken, err := db.Client.ProviderOrderToken.
			Query().
			Where(
				providerordertoken.NetworkEQ(token.Edges.Network.Identifier),
				providerordertoken.HasProviderWith(
					providerprofile.IDEQ(lockPaymentOrder.ProviderID),
					providerprofile.IsAvailableEQ(true),
				),
				providerordertoken.HasTokenWith(tokenEnt.IDEQ(token.ID)),
				providerordertoken.HasCurrencyWith(
					fiatcurrency.CodeEQ(institution.Edges.FiatCurrency.Code),
				),
			).
			WithProvider().
			Only(ctx)
		if err != nil {
			if ent.IsNotFound(err) {
				// Provider could not be available for several reasons
				// 1. Provider is not available
				// 2. Provider does not support the token
				// 3. Provider does not support the network
				// 4. Provider does not support the currency
				_ = s.handleCancellation(ctx, client, nil, &lockPaymentOrder, "Provider not available")
				return nil
			} else {
				return fmt.Errorf("%s - failed to fetch provider: %w", lockPaymentOrder.GatewayID, err)
			}
		}

		if orderToken.Edges.Provider.VisibilityMode == providerprofile.VisibilityModePrivate {
			if lockPaymentOrder.Amount.GreaterThan(orderToken.MaxOrderAmount) {
				err := s.handleCancellation(ctx, client, nil, &lockPaymentOrder, "Amount is greater than the maximum order amount of the provider")
				if err != nil {
					return fmt.Errorf("%s - failed to cancel order: %w", lockPaymentOrder.GatewayID, err)
				}
				return nil
			} else if lockPaymentOrder.Amount.LessThan(orderToken.MinOrderAmount) {
				err := s.handleCancellation(ctx, client, nil, &lockPaymentOrder, "Amount is less than the minimum order amount of the provider")
				if err != nil {
					return fmt.Errorf("%s - failed to cancel order: %w", lockPaymentOrder.GatewayID, err)
				}
				return nil
			}
		}
	}

	if provisionBucket == nil && !isPrivate {
		// Split lock payment order into multiple orders
		err = s.splitLockPaymentOrder(
			ctx, client, lockPaymentOrder, currency,
		)
		if err != nil {
			return fmt.Errorf("%s - failed to split lock payment order: %w", lockPaymentOrder.GatewayID, err)
		}
	} else {
		// Create LockPaymentOrder and recipient in a transaction
		tx, err := db.Client.Tx(ctx)
		if err != nil {
			return fmt.Errorf("%s failed to initiate db transaction %w", lockPaymentOrder.GatewayID, err)
		}

		var transactionLog *ent.TransactionLog
		_, err = tx.TransactionLog.
			Query().
			Where(
				transactionlog.StatusEQ(transactionlog.StatusOrderCreated),
				transactionlog.TxHashEQ(lockPaymentOrder.TxHash),
				transactionlog.GatewayIDEQ(lockPaymentOrder.GatewayID),
			).
			Only(ctx)
		if err != nil {
			if !ent.IsNotFound(err) {
				return fmt.Errorf("%s - failed to fetch transaction Log: %w", lockPaymentOrder.GatewayID, err)
			} else {
				transactionLog, err = tx.TransactionLog.
					Create().
					SetStatus(transactionlog.StatusOrderCreated).
					SetTxHash(lockPaymentOrder.TxHash).
					SetNetwork(network.Identifier).
					SetGatewayID(lockPaymentOrder.GatewayID).
					SetMetadata(
						map[string]interface{}{
							"Token":           lockPaymentOrder.Token,
							"GatewayID":       lockPaymentOrder.GatewayID,
							"Amount":          lockPaymentOrder.Amount,
							"Rate":            lockPaymentOrder.Rate,
							"Memo":            lockPaymentOrder.Memo,
							"ProvisionBucket": lockPaymentOrder.ProvisionBucket,
							"ProviderID":      lockPaymentOrder.ProviderID,
						}).
					Save(ctx)
				if err != nil {
					return fmt.Errorf("%s - failed to create transaction Log : %w", lockPaymentOrder.GatewayID, err)
				}
			}
		}

		// Create lock payment order in db
		orderBuilder := tx.LockPaymentOrder.
			Create().
			SetToken(lockPaymentOrder.Token).
			SetGatewayID(lockPaymentOrder.GatewayID).
			SetAmount(lockPaymentOrder.Amount).
			SetRate(lockPaymentOrder.Rate).
			SetOrderPercent(decimal.NewFromInt(100)).
			SetBlockNumber(lockPaymentOrder.BlockNumber).
			SetTxHash(lockPaymentOrder.TxHash).
			SetInstitution(lockPaymentOrder.Institution).
			SetAccountIdentifier(lockPaymentOrder.AccountIdentifier).
			SetAccountName(lockPaymentOrder.AccountName).
			SetMemo(lockPaymentOrder.Memo).
			SetProvisionBucket(lockPaymentOrder.ProvisionBucket)

		if lockPaymentOrder.ProviderID != "" {
			orderBuilder = orderBuilder.SetProviderID(lockPaymentOrder.ProviderID)
		}

		if transactionLog != nil {
			orderBuilder = orderBuilder.AddTransactions(transactionLog)
		}

		orderCreated, err := orderBuilder.Save(ctx)
		if err != nil {
			return fmt.Errorf("%s - failed to create lock payment order: %w", lockPaymentOrder.GatewayID, err)
		}

		// Commit the transaction
		if err := tx.Commit(); err != nil {
			return fmt.Errorf("%s - failed to create lock payment order: %w", lockPaymentOrder.GatewayID, err)
		}

		// Check AML compliance
		if serverConf.Environment == "production" && !strings.HasPrefix(network.Identifier, "tron") {
			ok, err := s.checkAMLCompliance(network.RPCEndpoint, event.TxHash)
			if err != nil {
				logger.Errorf("checkAMLCompliance: %v", err)
			}

			if !ok && err == nil {
				err := s.handleCancellation(ctx, client, orderCreated, nil, "AML compliance check failed")
				if err != nil {
					return fmt.Errorf("checkAMLCompliance.RefundOrder: %w", err)
				}
				return nil
			}
		}

		// Assign the lock payment order to a provider
<<<<<<< HEAD
		lockPaymentOrder.ID = orderCreated.ID
		_ = s.priorityQueue.AssignLockPaymentOrder(ctx, lockPaymentOrder)
=======
		normalizedAmount := lockPaymentOrder.Amount
		if strings.EqualFold(token.BaseCurrency, currency.Code) && token.BaseCurrency != "USD" {
			rateResponse, err := utils.GetTokenRateFromQueue("USDT", normalizedAmount, currency.Code, currency.MarketRate)
			if err != nil {
				return fmt.Errorf("failed to get token rate: %w", err)
			}
			normalizedAmount = lockPaymentOrder.Amount.Div(rateResponse)
		}

		if isPrivate && normalizedAmount.GreaterThan(maxOrderAmount) {
			err := s.handleCancellation(ctx, client, orderCreated, nil, "Amount is greater than the maximum order amount of the provider")
			if err != nil {
				return fmt.Errorf("failed to cancel order: %w", err)
			}
			return nil
		} else if isPrivate && normalizedAmount.LessThan(minOrderAmount) {
			err := s.handleCancellation(ctx, client, orderCreated, nil, "Amount is less than the minimum order amount of the provider")
			if err != nil {
				return fmt.Errorf("failed to cancel order: %w", err)
			}
			return nil
		} else {
			lockPaymentOrder.ID = orderCreated.ID
			_ = s.priorityQueue.AssignLockPaymentOrder(ctx, lockPaymentOrder)
		}
>>>>>>> 8cf3a53c
	}

	return nil
}

// handleCancellation handles the cancellation of a lock payment order
func (s *IndexerService) handleCancellation(ctx context.Context, client types.RPCClient, createdLockPaymentOrder *ent.LockPaymentOrder, lockPaymentOrder *types.LockPaymentOrderFields, cancellationReason string) error {
	// lockPaymentOrder and createdLockPaymentOrder are mutually exclusive
	if (createdLockPaymentOrder == nil && lockPaymentOrder == nil) || (createdLockPaymentOrder != nil && lockPaymentOrder != nil) {
		return nil
	}

	if lockPaymentOrder != nil {
		orderBuilder := db.Client.LockPaymentOrder.
			Create().
			SetToken(lockPaymentOrder.Token).
			SetGatewayID(lockPaymentOrder.GatewayID).
			SetAmount(lockPaymentOrder.Amount).
			SetRate(lockPaymentOrder.Rate).
			SetOrderPercent(decimal.NewFromInt(100)).
			SetBlockNumber(lockPaymentOrder.BlockNumber).
			SetTxHash(lockPaymentOrder.TxHash).
			SetInstitution(lockPaymentOrder.Institution).
			SetAccountIdentifier(lockPaymentOrder.AccountIdentifier).
			SetAccountName(lockPaymentOrder.AccountName).
			SetMemo(lockPaymentOrder.Memo).
			SetProvisionBucket(lockPaymentOrder.ProvisionBucket).
			SetCancellationCount(3).
			SetCancellationReasons([]string{cancellationReason}).
			SetStatus(lockpaymentorder.StatusCancelled)

		if lockPaymentOrder.ProviderID != "" {
			orderBuilder = orderBuilder.
				SetProviderID(lockPaymentOrder.ProviderID)
		}

		order, err := orderBuilder.Save(ctx)
		if err != nil {
			return fmt.Errorf("%s - failed to create lock payment order: %w", lockPaymentOrder.GatewayID, err)
		}

		network, err := lockPaymentOrder.Token.QueryNetwork().Only(ctx)
		if err != nil {
			return fmt.Errorf("%s - failed to fetch network: %w", lockPaymentOrder.GatewayID, err)
		}

		err = s.order.RefundOrder(ctx, client, network, lockPaymentOrder.GatewayID)
		if err != nil {
			logger.Errorf("handleCancellation.RefundOrder(%v): %v", order.ID, err)
		}

	} else if createdLockPaymentOrder != nil {
		_, err := db.Client.LockPaymentOrder.
			Update().
			Where(
				lockpaymentorder.IDEQ(createdLockPaymentOrder.ID),
			).
			SetCancellationCount(3).
			SetCancellationReasons([]string{cancellationReason}).
			SetStatus(lockpaymentorder.StatusCancelled).
			Save(ctx)
		if err != nil {
			return fmt.Errorf("%s - failed to update lock payment order: %w", createdLockPaymentOrder.GatewayID, err)
		}

		network, err := createdLockPaymentOrder.QueryToken().QueryNetwork().Only(ctx)
		if err != nil {
			return fmt.Errorf("%s - failed to fetch network: %w", createdLockPaymentOrder.GatewayID, err)
		}

		err = s.order.RefundOrder(ctx, client, network, createdLockPaymentOrder.GatewayID)
		if err != nil {
			logger.Errorf("handleCancellation.RefundOrder(%v): %v", createdLockPaymentOrder.ID, err)
		}
	}

	return nil
}

// UpdateOrderStatusRefunded updates the status of a payment order to refunded
func (s *IndexerService) UpdateOrderStatusRefunded(ctx context.Context, network *ent.Network, log *types.OrderRefundedEvent) error {
	gatewayId := fmt.Sprintf("0x%v", hex.EncodeToString(log.OrderId[:]))

	// Fetch payment order
	paymentOrderExists := true
	paymentOrder, err := db.Client.PaymentOrder.
		Query().
		Where(
			paymentorder.GatewayIDEQ(gatewayId),
			paymentorder.HasTokenWith(
				token.HasNetworkWith(
					networkent.IdentifierEQ(network.Identifier),
				),
			),
		).
		WithSenderProfile().
		WithLinkedAddress().
		Only(ctx)
	if err != nil {
		if ent.IsNotFound(err) {
			// Payment order does not exist, no need to update
			paymentOrderExists = false
		} else {
			return fmt.Errorf("UpdateOrderStatusRefunded.fetchOrder: %v", err)
		}
	}

	tx, err := db.Client.Tx(ctx)
	if err != nil {
		return fmt.Errorf("UpdateOrderStatusRefunded.dbtransaction %v", err)
	}

	// Attempt to update an existing log
	var transactionLog *ent.TransactionLog
	updatedLogRows, err := tx.TransactionLog.
		Update().
		Where(
			transactionlog.StatusEQ(transactionlog.StatusOrderRefunded),
			transactionlog.GatewayIDEQ(gatewayId),
			transactionlog.NetworkEQ(network.Identifier),
		).
		SetTxHash(log.TxHash).
		SetMetadata(
			map[string]interface{}{
				"GatewayID":       gatewayId,
				"TransactionData": log,
			}).
		Save(ctx)
	if err != nil {
		return fmt.Errorf("UpdateOrderStatusRefunded.update: %v", err)
	}

	// If no rows were updated, create a new log
	if updatedLogRows == 0 {
		transactionLog, err = tx.TransactionLog.
			Create().
			SetStatus(transactionlog.StatusOrderRefunded).
			SetTxHash(log.TxHash).
			SetGatewayID(gatewayId).
			SetNetwork(network.Identifier).
			SetMetadata(
				map[string]interface{}{
					"GatewayID":       gatewayId,
					"TransactionData": log,
				}).
			Save(ctx)
		if err != nil {
			return fmt.Errorf("UpdateOrderStatusRefunded.create: %v", err)
		}
	}

	// Aggregator side status update
	lockPaymentOrderUpdate := tx.LockPaymentOrder.
		Update().
		Where(
			lockpaymentorder.GatewayIDEQ(gatewayId),
			lockpaymentorder.HasTokenWith(
				token.HasNetworkWith(
					networkent.IdentifierEQ(network.Identifier),
				),
			),
		).
		SetBlockNumber(int64(log.BlockNumber)).
		SetTxHash(log.TxHash).
		SetStatus(lockpaymentorder.StatusRefunded)

	if transactionLog != nil {
		lockPaymentOrderUpdate = lockPaymentOrderUpdate.AddTransactions(transactionLog)
	}

	_, err = lockPaymentOrderUpdate.Save(ctx)
	if err != nil {
		return fmt.Errorf("UpdateOrderStatusRefunded.aggregator: %v", err)
	}

	// Sender side status update
	if paymentOrderExists && paymentOrder.Status != paymentorder.StatusRefunded {
		paymentOrderUpdate := tx.PaymentOrder.
			Update().
			Where(
				paymentorder.GatewayIDEQ(gatewayId),
				paymentorder.HasTokenWith(
					token.HasNetworkWith(
						networkent.IdentifierEQ(network.Identifier),
					),
				),
			).
			SetTxHash(log.TxHash).
			SetStatus(paymentorder.StatusRefunded)

		if paymentOrder.Edges.LinkedAddress != nil {
			paymentOrderUpdate = paymentOrderUpdate.SetGatewayID("")
		}

		if transactionLog != nil {
			paymentOrderUpdate = paymentOrderUpdate.AddTransactions(transactionLog)
		}

		_, err = paymentOrderUpdate.Save(ctx)
		if err != nil {
			return fmt.Errorf("UpdateOrderStatusRefunded.sender: %v", err)
		}
	}

	// Commit the transaction
	if err := tx.Commit(); err != nil {
		return fmt.Errorf("UpdateOrderStatusRefunded.commit %v", err)
	}

	if paymentOrderExists && paymentOrder.Status != paymentorder.StatusRefunded {
		paymentOrder.Status = paymentorder.StatusRefunded
		paymentOrder.TxHash = log.TxHash

		// Send webhook notification to sender
		err = utils.SendPaymentOrderWebhook(ctx, paymentOrder)
		if err != nil {
			return fmt.Errorf("UpdateOrderStatusRefunded.webhook: %v", err)
		}
	}

	return nil
}

// UpdateOrderStatusSettled updates the status of a payment order to settled
func (s *IndexerService) UpdateOrderStatusSettled(ctx context.Context, network *ent.Network, event *types.OrderSettledEvent) error {
	gatewayId := fmt.Sprintf("0x%v", hex.EncodeToString(event.OrderId[:]))

	// Fetch payment order
	paymentOrderExists := true
	paymentOrder, err := db.Client.PaymentOrder.
		Query().
		Where(
			paymentorder.GatewayIDEQ(gatewayId),
			paymentorder.HasTokenWith(
				token.HasNetworkWith(
					networkent.IdentifierEQ(network.Identifier),
				),
			),
		).
		WithSenderProfile().
		Only(ctx)
	if err != nil {
		if ent.IsNotFound(err) {
			// Payment order does not exist, no need to update
			paymentOrderExists = false
		} else {
			return fmt.Errorf("UpdateOrderStatusSettled.fetchOrder: %v", err)
		}
	}

	tx, err := db.Client.Tx(ctx)
	if err != nil {
		return fmt.Errorf("UpdateOrderStatusSettled.db: %v", err)
	}

	// Attempt to update an existing log
	var transactionLog *ent.TransactionLog
	updatedLogRows, err := tx.TransactionLog.
		Update().
		Where(
			transactionlog.StatusEQ(transactionlog.StatusOrderSettled),
			transactionlog.GatewayIDEQ(gatewayId),
			transactionlog.NetworkEQ(network.Identifier),
		).
		SetTxHash(event.TxHash).
		SetMetadata(map[string]interface{}{
			"GatewayID":       gatewayId,
			"TransactionData": event,
		}).
		Save(ctx)
	if err != nil {
		return fmt.Errorf("UpdateOrderStatusSettled.update: %v", err)
	}

	// If no rows were updated, create a new log
	if updatedLogRows == 0 {
		transactionLog, err = tx.TransactionLog.
			Create().
			SetStatus(transactionlog.StatusOrderSettled).
			SetTxHash(event.TxHash).
			SetGatewayID(gatewayId).
			SetNetwork(network.Identifier).
			SetMetadata(map[string]interface{}{
				"GatewayID":       gatewayId,
				"TransactionData": event,
			}).
			Save(ctx)
		if err != nil {
			return fmt.Errorf("UpdateOrderStatusSettled.create: %v", err)
		}
	}

	// Aggregator side status update
	splitOrderId, _ := uuid.Parse(utils.Byte32ToString(event.SplitOrderId))
	lockPaymentOrderUpdate := tx.LockPaymentOrder.
		Update().
		Where(
			lockpaymentorder.IDEQ(splitOrderId),
			lockpaymentorder.HasTokenWith(
				token.HasNetworkWith(
					networkent.IdentifierEQ(network.Identifier),
				),
			),
		).
		SetBlockNumber(int64(event.BlockNumber)).
		SetTxHash(event.TxHash).
		SetStatus(lockpaymentorder.StatusSettled)

	if transactionLog != nil {
		lockPaymentOrderUpdate = lockPaymentOrderUpdate.AddTransactions(transactionLog)
	}

	_, err = lockPaymentOrderUpdate.Save(ctx)
	if err != nil {
		return fmt.Errorf("UpdateOrderStatusSettled.aggregator: %v", err)
	}

	settledPercent := decimal.NewFromInt(0)
	// Sender side status update
	if paymentOrderExists && paymentOrder.Status != paymentorder.StatusSettled {
		paymentOrderUpdate := tx.PaymentOrder.
			Update().
			Where(
				paymentorder.GatewayIDEQ(gatewayId),
			).
			SetBlockNumber(int64(event.BlockNumber)).
			SetTxHash(event.TxHash)

		// Convert settled percent to BPS and update
		settledPercent = paymentOrder.PercentSettled.Add(decimal.NewFromBigInt(event.SettlePercent, 0).Div(decimal.NewFromInt(1000)))

		// If settled percent is 100%, mark order as settled
		if settledPercent.GreaterThanOrEqual(decimal.NewFromInt(100)) {
			settledPercent = decimal.NewFromInt(100)
			paymentOrderUpdate = paymentOrderUpdate.SetStatus(paymentorder.StatusSettled)
		}

		if transactionLog != nil {
			paymentOrderUpdate = paymentOrderUpdate.AddTransactions(transactionLog)
		}

		_, err = paymentOrderUpdate.
			SetPercentSettled(settledPercent).
			Save(ctx)
		if err != nil {
			return fmt.Errorf("UpdateOrderStatusSettled.sender: %v", err)
		}

		paymentOrder.BlockNumber = int64(event.BlockNumber)
		paymentOrder.TxHash = event.TxHash
		paymentOrder.PercentSettled = settledPercent
	}

	// Commit the transaction
	if err := tx.Commit(); err != nil {
		return fmt.Errorf("UpdateOrderStatusSettled.sender %v", err)
	}

	if paymentOrderExists && paymentOrder.Status != paymentorder.StatusSettled {
		if settledPercent.GreaterThanOrEqual(decimal.NewFromInt(100)) {
			paymentOrder.Status = paymentorder.StatusSettled
		}
		paymentOrder.TxHash = event.TxHash

		// Send webhook notification to sender
		err = utils.SendPaymentOrderWebhook(ctx, paymentOrder)
		if err != nil {
			return fmt.Errorf("UpdateOrderStatusSettled.webhook: %v", err)
		}
	}

	return nil
}

// getOrderRecipientFromMessageHash decrypts the message hash and returns the order recipient
func (s *IndexerService) getOrderRecipientFromMessageHash(messageHash string) (*types.PaymentOrderRecipient, error) {
	messageCipher, err := base64.StdEncoding.DecodeString(messageHash)
	if err != nil {
		return nil, fmt.Errorf("failed to decode message hash: %w", err)
	}

	// Decrypt with the private key of the aggregator
	message, err := cryptoUtils.PublicKeyDecryptJSON(messageCipher, config.CryptoConfig().AggregatorPrivateKey)
	if err != nil {
		return nil, fmt.Errorf("failed to decrypt message hash: %w", err)
	}

	messageBytes, err := json.Marshal(message)
	if err != nil {
		return nil, err
	}

	var recipient *types.PaymentOrderRecipient
	err = json.Unmarshal(messageBytes, &recipient)
	if err != nil {
		return nil, fmt.Errorf("%w", err)
	}
	return recipient, nil
}

// UpdateReceiveAddressStatus updates the status of a receive address. if `done` is true, the indexing process is complete for the given receive address
func (s *IndexerService) UpdateReceiveAddressStatus(
	ctx context.Context, client types.RPCClient, receiveAddress *ent.ReceiveAddress, paymentOrder *ent.PaymentOrder, event *types.TokenTransferEvent,
) (done bool, err error) {
	if event.To == receiveAddress.Address {
		// Check for existing address with txHash
		count, err := db.Client.ReceiveAddress.
			Query().
			Where(receiveaddress.TxHashEQ(event.TxHash)).
			Count(ctx)
		if err != nil {
			return true, fmt.Errorf("UpdateReceiveAddressStatus.db: %v", err)
		}

		if count > 0 && receiveAddress.Status != receiveaddress.StatusUnused {
			// This transfer has already been indexed
			return false, nil
		}

		// Check for existing payment order with txHash
		if paymentOrder.TxHash == event.TxHash {
			// This transfer has already been indexed
			return false, nil
		}

		// This is a transfer to the receive address to create an order on-chain
		// Compare the transferred value with the expected order amount + fees
		fees := paymentOrder.NetworkFee.Add(paymentOrder.SenderFee).Add(paymentOrder.ProtocolFee)
		orderAmountWithFees := paymentOrder.Amount.Add(fees).Round(int32(paymentOrder.Edges.Token.Decimals))
		orderAmountWithFeesInSubunit := utils.ToSubunit(orderAmountWithFees, paymentOrder.Edges.Token.Decimals)
		comparisonResult := event.Value.Cmp(orderAmountWithFeesInSubunit)

		tx, err := db.Client.Tx(ctx)
		if err != nil {
			return true, fmt.Errorf("UpdateReceiveAddressStatus.db: %v", err)
		}

		paymentOrderUpdate := tx.PaymentOrder.Update().Where(paymentorder.IDEQ(paymentOrder.ID))
		if paymentOrder.ReturnAddress == "" {
			paymentOrderUpdate = paymentOrderUpdate.SetReturnAddress(event.From)
		}

		orderRecipient := paymentOrder.Edges.Recipient
		if comparisonResult != 0 {
			// Update the order amount will be updated to whatever amount was sent to the receive address
			newOrderAmount := utils.FromSubunit(event.Value, paymentOrder.Edges.Token.Decimals).Sub(fees.Round(int32(4)))
			paymentOrderUpdate = paymentOrderUpdate.SetAmount(newOrderAmount.Round(int32(4)))

			// Update the rate with the current rate if order is older than 30 mins for a P2P order from the sender dashboard
			if strings.HasPrefix(orderRecipient.Memo, "P#P") && orderRecipient.ProviderID != "" && paymentOrder.CreatedAt.Before(time.Now().Add(-30*time.Minute)) {
				providerProfile, err := db.Client.ProviderProfile.
					Query().
					Where(
						providerprofile.HasUserWith(
							user.HasSenderProfileWith(
								senderprofile.HasPaymentOrdersWith(
									paymentorder.IDEQ(paymentOrder.ID),
								),
							),
						),
					).
					Only(ctx)
				if err != nil {
					return true, fmt.Errorf("UpdateReceiveAddressStatus.db: %v", err)
				}

				institution, err := s.getInstitutionByCode(ctx, orderRecipient.Institution)
				if err != nil {
					return true, fmt.Errorf("UpdateReceiveAddressStatus.db: %v", err)
				}

				rate, err := s.priorityQueue.GetProviderRate(ctx, providerProfile, paymentOrder.Edges.Token.Symbol, institution.Edges.FiatCurrency.Code)
				if err != nil {
					return true, fmt.Errorf("UpdateReceiveAddressStatus.db: %v", err)
				}
				paymentOrderUpdate = paymentOrderUpdate.SetRate(rate)
			}
			comparisonResult = 0
		}

		if paymentOrder.AmountPaid.GreaterThanOrEqual(decimal.Zero) && paymentOrder.AmountPaid.LessThan(orderAmountWithFees) {
			transactionLog, err := tx.TransactionLog.
				Create().
				SetStatus(transactionlog.StatusCryptoDeposited).
				SetGatewayID(paymentOrder.GatewayID).
				SetTxHash(event.TxHash).
				SetNetwork(paymentOrder.Edges.Token.Edges.Network.Identifier).
				SetMetadata(map[string]interface{}{
					"GatewayID":       paymentOrder.GatewayID,
					"transactionData": event,
				}).
				Save(ctx)
			if err != nil {
				return true, fmt.Errorf("UpdateReceiveAddressStatus.transactionlog: %v", err)
			}

			_, err = paymentOrderUpdate.
				SetFromAddress(event.From).
				SetTxHash(event.TxHash).
				SetBlockNumber(int64(event.BlockNumber)).
				AddAmountPaid(utils.FromSubunit(event.Value, paymentOrder.Edges.Token.Decimals)).
				AddTransactions(transactionLog).
				Save(ctx)
			if err != nil {
				return true, fmt.Errorf("UpdateReceiveAddressStatus.db: %v", err)
			}

			// Commit the transaction
			if err := tx.Commit(); err != nil {
				return true, fmt.Errorf("UpdateReceiveAddressStatus.db: %v", err)
			}
		}

		if comparisonResult == 0 {
			// Transfer value equals order amount with fees
			_, err = receiveAddress.
				Update().
				SetStatus(receiveaddress.StatusUsed).
				SetLastUsed(time.Now()).
				SetTxHash(event.TxHash).
				SetLastIndexedBlock(int64(event.BlockNumber)).
				Save(ctx)
			if err != nil {
				return true, fmt.Errorf("UpdateReceiveAddressStatus.db: %v", err)
			}

			err = s.order.CreateOrder(ctx, client, paymentOrder.ID)
			if err != nil {
				return true, fmt.Errorf("UpdateReceiveAddressStatus.CreateOrder: %v", err)
			}

			return true, nil
		}

		err = s.HandleReceiveAddressValidity(ctx, client, receiveAddress, paymentOrder)
		if err != nil {
			return true, fmt.Errorf("UpdateReceiveAddressStatus.HandleReceiveAddressValidity: %v", err)
		}
	}

	return false, nil
}

// fetchLatestOrderEvents fetches the latest events of the given order from the Tron network.
func (s *IndexerService) fetchLatestOrderEvents(rpcEndpoint, network, txHash string) ([]interface{}, error) {
	var err error

	if !strings.HasPrefix(network, "tron") {
		return nil, fmt.Errorf("invalid network identifier: %s", network)
	}

	client := fastshot.NewClient(rpcEndpoint).
		Config().SetTimeout(30*time.Second).
		Header().Add("TRON_PRO_API_KEY", orderConf.TronProApiKey)

	// TODO: should we include '?only_confirmed=true' in the URL?
	res, err := client.Build().
		GET(fmt.Sprintf("/v1/transactions/%s/events", txHash)).
		Retry().Set(3, 1*time.Second).
		Send()
	if err != nil {
		logger.Errorf("fetch txn event logs: %v", err)
		return nil, err
	}

	data, err := utils.ParseJSONResponse(res.RawResponse)
	if err != nil {
		logger.Errorf("failed to parse JSON response: %v %v", err, data)
		return nil, err
	}

	if data["success"].(bool) {
		return data["data"].([]interface{}), nil
	}

	return nil, fmt.Errorf("failed to fetch txn event logs: %v", data["error"])
}

// getProvisionBucket returns the provision bucket for a lock payment order
func (s *IndexerService) getProvisionBucket(ctx context.Context, amount decimal.Decimal, currency *ent.FiatCurrency) (*ent.ProvisionBucket, error) {
	provisionBucket, err := db.Client.ProvisionBucket.
		Query().
		Where(
			provisionbucket.MaxAmountGTE(amount),
			provisionbucket.MinAmountLTE(amount),
			provisionbucket.HasCurrencyWith(
				fiatcurrency.IDEQ(currency.ID),
			),
		).
		WithCurrency().
		Only(ctx)
	if err != nil {
		return nil, fmt.Errorf("failed to fetch provision bucket: %w", err)
	}

	return provisionBucket, nil
}

// getInstitutionByCode returns the institution for a given institution code
func (s *IndexerService) getInstitutionByCode(ctx context.Context, institutionCode string) (*ent.Institution, error) {
	institution, err := db.Client.Institution.
		Query().
		Where(institution.CodeEQ(institutionCode)).
		WithFiatCurrency(
			func(fcq *ent.FiatCurrencyQuery) {
				fcq.Where(fiatcurrency.IsEnabledEQ(true))
			},
		).
		Only(ctx)
	if err != nil {
		return nil, err
	}
	return institution, nil
}

// splitLockPaymentOrder splits a lock payment order into multiple orders
func (s *IndexerService) splitLockPaymentOrder(ctx context.Context, client types.RPCClient, lockPaymentOrder types.LockPaymentOrderFields, currency *ent.FiatCurrency) error {
	buckets, err := db.Client.ProvisionBucket.
		Query().
		Where(provisionbucket.HasCurrencyWith(
			fiatcurrency.IDEQ(currency.ID),
		)).
		WithProviderProfiles().
		Order(ent.Desc(provisionbucket.FieldMaxAmount)).
		All(ctx)
	if err != nil {
		logger.Errorf("failed to fetch provision buckets: %v", err)
		return err
	}

	amountToSplit := lockPaymentOrder.Amount.Mul(lockPaymentOrder.Rate) // e.g 100,000

	var isRefunded bool

	for _, bucket := range buckets {
		// Get the number of providers in the bucket
		bucketSize := int64(len(bucket.Edges.ProviderProfiles))

		// Get the number of allocations to make in the bucket
		numberOfAllocations := amountToSplit.Div(bucket.MaxAmount).IntPart() // e.g 100000 / 10000 = 10

		var trips int64

		if bucketSize >= numberOfAllocations {
			trips = numberOfAllocations // e.g 10
		} else {
			trips = bucketSize // e.g 2
		}

		// Create a slice to hold the LockPaymentOrder entities for this bucket
		lockOrders := make([]*ent.LockPaymentOrderCreate, 0, trips)

		tx, err := db.Client.Tx(ctx)
		if err != nil {
			return err
		}

		for i := int64(0); i < trips; i++ {
			ratio := bucket.MaxAmount.Div(amountToSplit)
			orderPercent := ratio.Mul(decimal.NewFromInt(100))
			lockOrder := tx.LockPaymentOrder.
				Create().
				SetToken(lockPaymentOrder.Token).
				SetGatewayID(lockPaymentOrder.GatewayID).
				SetAmount(bucket.MaxAmount.Div(lockPaymentOrder.Rate)).
				SetRate(lockPaymentOrder.Rate).
				SetOrderPercent(orderPercent).
				SetBlockNumber(lockPaymentOrder.BlockNumber).
				SetTxHash(lockPaymentOrder.TxHash).
				SetInstitution(lockPaymentOrder.Institution).
				SetAccountIdentifier(lockPaymentOrder.AccountIdentifier).
				SetAccountName(lockPaymentOrder.AccountName).
				SetProviderID(lockPaymentOrder.ProviderID).
				SetProvisionBucket(bucket)
			lockOrders = append(lockOrders, lockOrder)
		}

		// Batch insert all LockPaymentOrder entities for this bucket in a single transaction
		ordersCreated, err := tx.LockPaymentOrder.
			CreateBulk(lockOrders...).
			Save(ctx)
		if err != nil {
			logger.Errorf("failed to create lock payment orders in bulk: %v", err)
			_ = tx.Rollback()
			return err
		}

		// Commit the transaction if everything succeeded
		if err := tx.Commit(); err != nil {
			logger.Errorf("failed to split lock payment order: %v", err)
			return err
		}

		// Check AML compliance
		if serverConf.Environment == "production" && !strings.HasPrefix(lockPaymentOrder.Network.Identifier, "tron") {
			ok, err := s.checkAMLCompliance(lockPaymentOrder.Network.RPCEndpoint, lockPaymentOrder.TxHash)
			if err != nil {
				logger.Errorf("splitLockPaymentOrder.checkAMLCompliance: %v", err)
			}

			if !ok && err == nil && len(ordersCreated) > 0 {
				isRefunded = true
				err := s.handleCancellation(ctx, client, ordersCreated[0], nil, "AML compliance check failed")
				if err != nil {
					logger.Errorf("splitLockPaymentOrder.checkAMLCompliance.RefundOrder: %v", err)
				}
				break
			}
		}

		// Assign the lock payment orders to providers
		for _, order := range ordersCreated {
			lockPaymentOrder.ID = order.ID
			_ = s.priorityQueue.AssignLockPaymentOrder(ctx, lockPaymentOrder)
		}

		amountToSplit = amountToSplit.Sub(bucket.MaxAmount)
	}

	largestBucket := buckets[0]

	if amountToSplit.LessThan(largestBucket.MaxAmount) {
		bucket, err := s.getProvisionBucket(ctx, amountToSplit, currency)
		if err != nil {
			return err
		}

		orderCreatedUpdate := db.Client.LockPaymentOrder.
			Create().
			SetToken(lockPaymentOrder.Token).
			SetGatewayID(lockPaymentOrder.GatewayID).
			SetAmount(amountToSplit.Div(lockPaymentOrder.Rate)).
			SetRate(lockPaymentOrder.Rate).
			SetBlockNumber(lockPaymentOrder.BlockNumber).
			SetTxHash(lockPaymentOrder.TxHash).
			SetInstitution(lockPaymentOrder.Institution).
			SetAccountIdentifier(lockPaymentOrder.AccountIdentifier).
			SetAccountName(lockPaymentOrder.AccountName).
			SetProviderID(lockPaymentOrder.ProviderID).
			SetProvisionBucket(bucket)

		if isRefunded {
			orderCreatedUpdate = orderCreatedUpdate.SetStatus(lockpaymentorder.StatusRefunded)
		}

		orderCreated, err := orderCreatedUpdate.Save(ctx)
		if err != nil {
			logger.Errorf("failed to create lock payment order: %v", err)
			return err
		}

		if !isRefunded {
			// Assign the lock payment order to a provider
			lockPaymentOrder.ID = orderCreated.ID
			_ = s.priorityQueue.AssignLockPaymentOrder(ctx, lockPaymentOrder)
		}
	} else {
		// TODO: figure out how to handle this case, currently it recursively splits the amount
		lockPaymentOrder.Amount = amountToSplit.Div(lockPaymentOrder.Rate)
		err := s.splitLockPaymentOrder(ctx, client, lockPaymentOrder, currency)
		if err != nil {
			return err
		}
	}

	return nil
}

// checkAMLCompliance checks if a transaction is compliant with AML rules
func (s *IndexerService) checkAMLCompliance(rpcUrl string, txHash string) (bool, error) {
	if !strings.Contains(rpcUrl, "shield3") {
		return true, nil
	}

	type Transaction struct {
		Kind int         `json:"__kind"`
		Data interface{} `json:"data"`
	}

	type Response struct {
		Transaction Transaction `json:"transaction"`
		Decision    string      `json:"decision"`
	}

	// Make RPC call to Shield3 here
	var err error
	var client *rpc.Client
	client, err = rpc.Dial(rpcUrl)
	if err != nil {
		return false, fmt.Errorf("failed to connect to RPC client: %v", err)
	}

	var result json.RawMessage
	err = client.Call(&result, "eth_backfillTransaction", txHash)
	if err != nil {
		return false, fmt.Errorf("failed to backfill transaction: %v", err)
	}

	var backfillTransaction Response
	err = json.Unmarshal(result, &backfillTransaction)
	if err != nil {
		return false, fmt.Errorf("failed to unmarshal response: %v", err)
	}

	if backfillTransaction.Decision == "Allow" {
		return true, nil
	}

	return false, nil
}<|MERGE_RESOLUTION|>--- conflicted
+++ resolved
@@ -205,18 +205,12 @@
 			}
 
 			// Get rate from priority queue
-<<<<<<< HEAD
-			rateResponse, err := utils.GetTokenRateFromQueue(token.Symbol, orderAmount, institution.Edges.FiatCurrency.Code, institution.Edges.FiatCurrency.MarketRate)
-			if err != nil {
-				logger.Errorf("IndexERC20Transfer.GetTokenRateFromQueue: %v", err)
-=======
-			if !strings.EqualFold(token.BaseCurrency, currency.Code) && !strings.EqualFold(token.BaseCurrency, "USD") {
->>>>>>> 8cf3a53c
+			if !strings.EqualFold(token.BaseCurrency, institution.Edges.FiatCurrency.Code) && !strings.EqualFold(token.BaseCurrency, "USD") {
 				continue
 			}
 			var rateResponse decimal.Decimal
-			if !strings.EqualFold(token.BaseCurrency, currency.Code) {
-				rateResponse, err = utils.GetTokenRateFromQueue(token.Symbol, orderAmount, currency.Code, currency.MarketRate)
+			if !strings.EqualFold(token.BaseCurrency, institution.Edges.FiatCurrency.Code) {
+				rateResponse, err = utils.GetTokenRateFromQueue(token.Symbol, orderAmount, institution.Edges.FiatCurrency.Code, institution.Edges.FiatCurrency.MarketRate)
 				if err != nil {
 					logger.Errorf("IndexERC20Transfer.GetTokenRateFromQueue: %v", err)
 					continue
@@ -1006,13 +1000,22 @@
 		}
 
 		if orderToken.Edges.Provider.VisibilityMode == providerprofile.VisibilityModePrivate {
-			if lockPaymentOrder.Amount.GreaterThan(orderToken.MaxOrderAmount) {
+			normalizedAmount := lockPaymentOrder.Amount
+			if strings.EqualFold(token.BaseCurrency, institution.Edges.FiatCurrency.Code) && token.BaseCurrency != "USD" {
+				rateResponse, err := utils.GetTokenRateFromQueue("USDT", normalizedAmount, institution.Edges.FiatCurrency.Code, currency.MarketRate)
+				if err != nil {
+					return fmt.Errorf("failed to get token rate: %w", err)
+				}
+				normalizedAmount = lockPaymentOrder.Amount.Div(rateResponse)
+			}
+
+			if normalizedAmount.GreaterThan(orderToken.MaxOrderAmount) {
 				err := s.handleCancellation(ctx, client, nil, &lockPaymentOrder, "Amount is greater than the maximum order amount of the provider")
 				if err != nil {
 					return fmt.Errorf("%s - failed to cancel order: %w", lockPaymentOrder.GatewayID, err)
 				}
 				return nil
-			} else if lockPaymentOrder.Amount.LessThan(orderToken.MinOrderAmount) {
+			} else if normalizedAmount.LessThan(orderToken.MinOrderAmount) {
 				err := s.handleCancellation(ctx, client, nil, &lockPaymentOrder, "Amount is less than the minimum order amount of the provider")
 				if err != nil {
 					return fmt.Errorf("%s - failed to cancel order: %w", lockPaymentOrder.GatewayID, err)
@@ -1124,36 +1127,8 @@
 		}
 
 		// Assign the lock payment order to a provider
-<<<<<<< HEAD
 		lockPaymentOrder.ID = orderCreated.ID
 		_ = s.priorityQueue.AssignLockPaymentOrder(ctx, lockPaymentOrder)
-=======
-		normalizedAmount := lockPaymentOrder.Amount
-		if strings.EqualFold(token.BaseCurrency, currency.Code) && token.BaseCurrency != "USD" {
-			rateResponse, err := utils.GetTokenRateFromQueue("USDT", normalizedAmount, currency.Code, currency.MarketRate)
-			if err != nil {
-				return fmt.Errorf("failed to get token rate: %w", err)
-			}
-			normalizedAmount = lockPaymentOrder.Amount.Div(rateResponse)
-		}
-
-		if isPrivate && normalizedAmount.GreaterThan(maxOrderAmount) {
-			err := s.handleCancellation(ctx, client, orderCreated, nil, "Amount is greater than the maximum order amount of the provider")
-			if err != nil {
-				return fmt.Errorf("failed to cancel order: %w", err)
-			}
-			return nil
-		} else if isPrivate && normalizedAmount.LessThan(minOrderAmount) {
-			err := s.handleCancellation(ctx, client, orderCreated, nil, "Amount is less than the minimum order amount of the provider")
-			if err != nil {
-				return fmt.Errorf("failed to cancel order: %w", err)
-			}
-			return nil
-		} else {
-			lockPaymentOrder.ID = orderCreated.ID
-			_ = s.priorityQueue.AssignLockPaymentOrder(ctx, lockPaymentOrder)
-		}
->>>>>>> 8cf3a53c
 	}
 
 	return nil
