package utils

import (
	"context"
	"encoding/json"
	"fmt"
	"math/big"
	"net/http"
	"strconv"
	"strings"
	"time"

	"encoding/hex"

	"github.com/ethereum/go-ethereum/accounts/abi"
	"github.com/ethereum/go-ethereum/accounts/abi/bind"
	"github.com/ethereum/go-ethereum/common"
	"github.com/ethereum/go-ethereum/common/hexutil"
	"github.com/ethereum/go-ethereum/rpc"
	"github.com/shopspring/decimal"

	"github.com/paycrest/aggregator/config"
	"github.com/paycrest/aggregator/ent/network"
	"github.com/paycrest/aggregator/services/contracts"
	"github.com/paycrest/aggregator/storage"
	"github.com/paycrest/aggregator/types"
	cryptoUtils "github.com/paycrest/aggregator/utils/crypto"
	"github.com/stackup-wallet/stackup-bundler/pkg/userop"
)

var (
	fromAddress, privateKey, _ = cryptoUtils.GenerateAccountFromIndex(0)
	orderConf                  = config.OrderConfig()
)

// Initialize user operation with defaults
func InitializeUserOperation(ctx context.Context, client types.RPCClient, rpcUrl, sender, salt string) (*userop.UserOperation, error) {
	var err error

	// Connect to RPC endpoint
	if client == nil {
		retryErr := Retry(3, 5*time.Second, func() error {
			client, err = types.NewEthClient(rpcUrl)
			return err
		})
		if retryErr != nil {
			return nil, fmt.Errorf("failed to connect to RPC client: %w", err)
		}
	}

	// Build user operation
	userOperation := &userop.UserOperation{
		Sender:               common.HexToAddress(sender),
		Nonce:                big.NewInt(0),
		InitCode:             common.FromHex("0x"),
		CallData:             common.FromHex("0x"),
		CallGasLimit:         big.NewInt(350000),
		VerificationGasLimit: big.NewInt(300000),
		PreVerificationGas:   big.NewInt(100000),
		MaxFeePerGas:         big.NewInt(50000),
		MaxPriorityFeePerGas: big.NewInt(1000),
		PaymasterAndData:     common.FromHex("0x"),
		Signature:            common.FromHex("0xa925dcc5e5131636e244d4405334c25f034ebdd85c0cb12e8cdb13c15249c2d466d0bade18e2cafd3513497f7f968dcbb63e519acd9b76dcae7acd61f11aa8421b"),
	}

	// Get nonce
	nonce, err := getNonce(client, userOperation.Sender)
	if err != nil {
		return nil, fmt.Errorf("failed to get nonce: %w", err)
	}
	userOperation.Nonce = nonce

	// Create initcode
	code, err := client.CodeAt(ctx, userOperation.Sender, nil)
	if err != nil {
		return nil, err
	}

	if len(code) == 0 {
		// address does not exist yet
		salt, _ := new(big.Int).SetString(salt, 10)

		createAccountCallData, err := createAccountCallData(*fromAddress, salt)
		if err != nil {
			return nil, fmt.Errorf("failed to create init code: %w", err)
		}

		var factoryAddress [20]byte
		copy(factoryAddress[:], common.HexToAddress("0x9406Cc6185a346906296840746125a0E44976454").Bytes())

		userOperation.InitCode = append(factoryAddress[:], createAccountCallData...)
	}

	// Set gas fees
	maxFeePerGas, maxPriorityFeePerGas, err := eip1559GasPrice(ctx, client)
	if err != nil {
		return nil, fmt.Errorf("failed to get gas price: %w", err)
	}

	userOperation.MaxFeePerGas = maxFeePerGas
	userOperation.MaxPriorityFeePerGas = maxPriorityFeePerGas

	return userOperation, nil
}

// SponsorUserOperation sponsors the user operation with different AA services
func SponsorUserOperation(userOp *userop.UserOperation, mode string, token string, chainId int64) error {

	_, paymasterUrl, err := getEndpoints(chainId)
	if err != nil {
		return fmt.Errorf("failed to get endpoints for chain ID %d: %w", chainId, err)
	}

	client, err := rpc.Dial(paymasterUrl)
	if err != nil {
		return fmt.Errorf("failed to connect to RPC client: %w", err)
	}

	aaService, err := detectAAService(paymasterUrl)
	if err != nil {
		return fmt.Errorf("invalid AA service URL pattern: %w", err)
	}

	var payload map[string]interface{}
	var requestParams []interface{}
	method := "pm_sponsorUserOperation"
	userOpExpanded := map[string]interface{}{
		"sender":               userOp.Sender.Hex(),
		"nonce":                userOp.Nonce.String(),
		"initCode":             hexutil.Encode(userOp.InitCode),
		"callData":             hexutil.Encode(userOp.CallData),
		"callGasLimit":         userOp.CallGasLimit.String(),
		"verificationGasLimit": userOp.VerificationGasLimit.String(),
		"preVerificationGas":   userOp.PreVerificationGas.String(),
		"maxFeePerGas":         userOp.MaxFeePerGas.String(),
		"maxPriorityFeePerGas": userOp.MaxPriorityFeePerGas.String(),
		"paymasterAndData":     hexutil.Encode(userOp.PaymasterAndData),
		"signature":            hexutil.Encode(userOp.Signature),
	}

	switch aaService {
	case "biconomy":
		switch mode {
		case "sponsored":
			payload = map[string]interface{}{
				"mode": "SPONSORED",
				"sponsorshipInfo": map[string]interface{}{
					"webhookData": map[string]interface{}{},
					"smartAccountInfo": map[string]string{
						"name":    "INFINITISM",
						"version": "1.0.0",
					},
				},
				"expiryDuration":     300,
				"calculateGasLimits": true,
			}
		case "erc20":
			if token == "" {
				return fmt.Errorf("token address is required")
			}
			payload = map[string]interface{}{
				"mode": "ERC20",
				"tokenInfo": map[string]string{
					"feeTokenAddress": token,
				},
				"calculateGasLimits": true,
			}
		default:
			return fmt.Errorf("invalid mode")
		}

		requestParams = []interface{}{
			userOpExpanded,
			payload,
		}
<<<<<<< HEAD
	case "pimlico":
	case "thirdweb":
		requestParams = []interface{}{
			userOpExpanded,
			map[string]interface{}{
				"entryPoint": orderConf.EntryPointContractAddress.Hex(),
			},
		}

		if mode == "erc20" {
			if token == "" {
				return fmt.Errorf("token address is required")
			}
			requestParams = append(requestParams, map[string]interface{}{
				"sponsorPaymaster": "erc20",
				"feeToken":         token,
			})
		} else if mode == "sponsored" {
			requestParams = append(requestParams, map[string]interface{}{
				"sponsorPaymaster": "verifying",
			})
		} else {
			return fmt.Errorf("invalid mode")
=======
	case "thirdweb":
		httpClient := &http.Client{
			Transport: &http.Transport{},
		}
		header := http.Header{}
		header.Set("x-secret-key", orderConf.ThirdwebSecretKey)

		client, err = rpc.DialOptions(
			context.Background(),
			paymasterUrl,
			rpc.WithHTTPClient(httpClient),
			rpc.WithHeaders(header),
		)
		if err != nil {
			return fmt.Errorf("failed to connect to RPC client: %w", err)
		}

		requestParams = []interface{}{
			userOp,
			orderConf.EntryPointContractAddress.Hex(),
>>>>>>> beb59f10
		}
	default:
		return fmt.Errorf("unsupported AA service: %s", aaService)
	}

	var result json.RawMessage
	err = client.Call(&result, method, requestParams...)
	if err != nil {
		op, _ := userOp.MarshalJSON()
		return fmt.Errorf("RPC error: %w\nUser Operation: %s", err, string(op))
	}

	var response map[string]interface{}
	err = json.Unmarshal(result, &response)
	if err != nil {
		return fmt.Errorf("failed to unmarshal response: %w", err)
	}

	switch aaService {
	case "biconomy":
		userOp.PaymasterAndData = common.FromHex(response["paymasterAndData"].(string))
		userOp.PreVerificationGas, _ = new(big.Int).SetString(response["preVerificationGas"].(string), 0)
		userOp.VerificationGasLimit = decimal.NewFromFloat(response["verificationGasLimit"].(float64)).BigInt()
		userOp.CallGasLimit = decimal.NewFromFloat(response["callGasLimit"].(float64)).BigInt()

<<<<<<< HEAD
	case "pimlico":
	case "thirdweb":
=======
	case "thirdweb":
		userOp.CallGasLimit, _ = new(big.Int).SetString(response["callGasLimit"].(string), 0)
		userOp.VerificationGasLimit, _ = new(big.Int).SetString(response["verificationGasLimit"].(string), 0)
		userOp.PreVerificationGas, _ = new(big.Int).SetString(response["preVerificationGas"].(string), 0)
>>>>>>> beb59f10
		userOp.PaymasterAndData = common.FromHex(response["paymasterAndData"].(string))

	}

	return nil
}

// SignUserOperation signs the user operation
func SignUserOperation(userOperation *userop.UserOperation, chainId int64) error {
	// Sign user operation
	userOpHash := userOperation.GetUserOpHash(
		orderConf.EntryPointContractAddress,
		big.NewInt(chainId),
	)

	signature, err := PersonalSign(string(userOpHash[:]), privateKey)
	if err != nil {
		return err
	}
	userOperation.Signature = signature

	return nil
}

// SendUserOperation sends the user operation
func SendUserOperation(userOp *userop.UserOperation, chainId int64) (string, string, int64, error) {

	bundlerUrl, _, err := getEndpoints(chainId)
	if err != nil {
		return "", "", 0, fmt.Errorf("failed to get endpoints for chain ID %d: %w", chainId, err)
	}

	client, err := rpc.Dial(bundlerUrl)
	if err != nil {
		return "", "", 0, fmt.Errorf("failed to connect to RPC client: %w", err)
	}

	aaService, err := detectAAService(bundlerUrl)
	if err != nil {
		return "", "", 0, fmt.Errorf("invalid AA service URL pattern: %w", err)
	}

	var requestParams []interface{}
	method := "eth_sendUserOperation"
	switch aaService {
	case "biconomy":
		requestParams = []interface{}{
			userOp,
			orderConf.EntryPointContractAddress.Hex(),
			map[string]string{
				"simulation_type": "validation_and_execution",
			},
		}
<<<<<<< HEAD
	case "pimlico":
	case "thirdweb":
=======
	case "thirdweb":
		maxFeePerGas, maxPriorityFeePerGas, err := getStandardGasPrices(chainId)
		if err == nil {
			userOp.MaxFeePerGas = maxFeePerGas
			userOp.MaxPriorityFeePerGas = maxPriorityFeePerGas
		} else if chainId == 137 {
			// increase maxFeePerGas and maxPriorityFeePerGas by 50%
			userOp.MaxFeePerGas = new(big.Int).Div(
				new(big.Int).Mul(userOp.MaxFeePerGas, big.NewInt(150)),
				big.NewInt(100),
			)
			userOp.MaxPriorityFeePerGas = new(big.Int).Div(
				new(big.Int).Mul(userOp.MaxPriorityFeePerGas, big.NewInt(150)),
				big.NewInt(100),
			)
		}

		httpClient := &http.Client{
			Transport: &http.Transport{},
		}
		header := http.Header{}
		header.Set("x-secret-key", orderConf.ThirdwebSecretKey)

		client, err = rpc.DialOptions(
			context.Background(),
			bundlerUrl,
			rpc.WithHTTPClient(httpClient),
			rpc.WithHeaders(header),
		)
		if err != nil {
			return "", "", 0, fmt.Errorf("failed to connect to RPC client: %w", err)
		}

>>>>>>> beb59f10
		requestParams = []interface{}{
			userOp,
			orderConf.EntryPointContractAddress.Hex(),
		}
	default:
		return "", "", 0, fmt.Errorf("unsupported AA service: %s", aaService)
	}

	var result json.RawMessage
	err = client.Call(&result, method, requestParams...)
	if err != nil {
		op, _ := userOp.MarshalJSON()
		return "", "", 0, fmt.Errorf("RPC error: %w\nUser Operation: %s", err, string(op))
	}

	var userOpHash string
	err = json.Unmarshal(result, &userOpHash)
	if err != nil {
		return "", "", 0, fmt.Errorf("failed to unmarshal response: %w", err)
	}

	response, err := GetUserOperationByReceipt(userOpHash, chainId)
	if err != nil {
		return "", "", 0, fmt.Errorf("failed to get user operation by hash: %w", err)
	}

	transactionHash, ok := response["transactionHash"].(string)
	if !ok {
		return "", "", 0, fmt.Errorf("failed to get transaction hash")
	}
	orderId, ok := response["orderId"].(string)
	if !ok {
		return "", "", 0, fmt.Errorf("failed to get order ID")
	}

	blockNumberStr, ok := response["blockNumber"].(string)
	if !ok {
		return "", "", 0, fmt.Errorf("failed to get block number")
	}

	blockNumberHex := blockNumberStr[2:]

	blockNumberInt, err := strconv.ParseInt(blockNumberHex, 16, 64)
	if err != nil {
		return "", "", 0, fmt.Errorf("failed to parse block number: %w", err)
	}

	return transactionHash, orderId, blockNumberInt, nil
}

// GetUserOperationByReceipt fetches the user operation by hash
func GetUserOperationByReceipt(userOpHash string, chainId int64) (map[string]interface{}, error) {
	bundlerUrl, _, err := getEndpoints(chainId)
	if err != nil {
		return nil, fmt.Errorf("failed to get endpoints for chain ID %d: %w", chainId, err)
	}

	aaService, err := detectAAService(bundlerUrl)
	if err != nil {
		return nil, fmt.Errorf("invalid AA service URL pattern: %w", err)
	}

	var client *rpc.Client
	if aaService == "thirdweb" {
		httpClient := &http.Client{
			Transport: &http.Transport{},
		}
		header := http.Header{}
		header.Set("x-secret-key", orderConf.ThirdwebSecretKey)

		client, err = rpc.DialOptions(
			context.Background(),
			bundlerUrl,
			rpc.WithHTTPClient(httpClient),
			rpc.WithHeaders(header),
		)
	} else {
		client, err = rpc.Dial(bundlerUrl)
	}
	if err != nil {
		return nil, fmt.Errorf("failed to connect to RPC client: %w", err)
	}

	start := time.Now()
	timeout := 10 * time.Minute

	var response map[string]interface{}
	for {
		time.Sleep(10 * time.Second)
		var result json.RawMessage
		err = client.Call(&result, "eth_getUserOperationReceipt", []interface{}{userOpHash}...)
		if err != nil {
			return nil, fmt.Errorf("RPC error: %w", err)
		}

		err = json.Unmarshal(result, &response)
		if err != nil {
			return nil, err
		}

		logs, ok := response["logs"].([]interface{})
		if !ok {
			return nil, fmt.Errorf("failed to get logs")
		}

		// Transaction hash is included in the logs
		// based on the response, if logs is empty, then the response did not include the transaction hash
		if response == nil || len(logs) == 0 {
			elapsed := time.Since(start)
			if elapsed >= timeout {
				return nil, err
			}
			continue
		}

		break
	}

	userOpTransactionLogs, ok := response["logs"].([]interface{})
	if !ok {
		return nil, fmt.Errorf("failed to get logs")
	}
	logMap, ok := userOpTransactionLogs[0].(map[string]interface{})
	if !ok {
		return nil, fmt.Errorf("failed to parse log entry")
	}
	transactionHash, ok := logMap["transactionHash"].(string)
	if !ok {
		return nil, fmt.Errorf("failed to get transaction hash from log entry")
	}

	blockNumber, ok := logMap["blockNumber"].(string)
	if !ok {
		return nil, fmt.Errorf("failed to get block number")
	}

	receipt := response["receipt"].(map[string]interface{})
	var orderId string

	// Iterate over logs to find the OrderCreated event
	for _, event := range receipt["logs"].([]interface{}) {
		eventData := event.(map[string]interface{})
		if eventData["topics"].([]interface{})[0] == "0x40ccd1ceb111a3c186ef9911e1b876dc1f789ed331b86097b3b8851055b6a137" {
			data := strings.TrimPrefix(eventData["data"].(string), "0x")
			unpackedEventData, err := UnpackEventData(data, contracts.GatewayMetaData.ABI, "OrderCreated")
			if err != nil {
				return nil, fmt.Errorf("userop failed to unpack event data: %w %v", err, eventData)
			}
			orderIdBytes := unpackedEventData[1].([32]byte)
			orderId = "0x" + hex.EncodeToString(orderIdBytes[:])
			if orderId == "" {
				return nil, fmt.Errorf("failed to get order ID")
			}
			break
		}
	}

	return map[string]interface{}{
		"orderId":         orderId,
		"blockNumber":     blockNumber,
		"transactionHash": transactionHash,
	}, nil
}

// GetPaymasterAccount returns the paymaster account for the given chain ID
func GetPaymasterAccount(chainId int64) (string, error) {

	_, paymasterUrl, err := getEndpoints(chainId)
	if err != nil {
		return "", fmt.Errorf("failed to get endpoints for chain ID %d: %w", chainId, err)
	}

	aaService, err := detectAAService(paymasterUrl)
	if err != nil {
		return "", fmt.Errorf("failed to detect AA service: %w", err)
	}

	// Handle biconomy case specifically
	if aaService == "biconomy" {
		return "0x00000f7365ca6c59a2c93719ad53d567ed49c14c", nil
	}

	client, err := rpc.Dial(paymasterUrl)
	if err != nil {
		return "", fmt.Errorf("failed to connect to RPC client: %w", err)
	}

	requestParams := []interface{}{
		orderConf.EntryPointContractAddress.Hex(),
	}

	var result json.RawMessage
	err = client.Call(&result, "pm_accounts", requestParams...)
	if err != nil {
		return "", fmt.Errorf("RPC error: %w", err)
	}

	var response []string
	err = json.Unmarshal(result, &response)
	if err != nil {
		return "", fmt.Errorf("failed to unmarshal response: %w", err)
	}

	return response[0], nil
}

// GetUserOperationStatus returns the status of the user operation
func GetUserOperationStatus(userOpHash string, chainId int64) (bool, error) {
	bundlerUrl, _, err := getEndpoints(chainId)
	if err != nil {
		return false, fmt.Errorf("failed to get endpoints for chain ID %d: %w", chainId, err)
	}

	aaService, err := detectAAService(bundlerUrl)
	if err != nil {
		return false, fmt.Errorf("invalid AA service URL pattern: %w", err)
	}

	var client *rpc.Client
	if aaService == "thirdweb" {
		httpClient := &http.Client{
			Transport: &http.Transport{},
		}
		header := http.Header{}
		header.Set("x-secret-key", orderConf.ThirdwebSecretKey)

		client, err = rpc.DialOptions(
			context.Background(),
			bundlerUrl,
			rpc.WithHTTPClient(httpClient),
			rpc.WithHeaders(header),
		)
	} else {
		client, err = rpc.Dial(bundlerUrl)
	}
	if err != nil {
		return false, fmt.Errorf("failed to connect to RPC client: %w", err)
	}

	requestParams := []interface{}{
		userOpHash,
	}

	var result json.RawMessage
	err = client.Call(&result, "eth_getUserOperationReceipt", requestParams)
	if err != nil {
		return false, fmt.Errorf("RPC error: %w", err)
	}

	var userOpStatus map[string]interface{}
	err = json.Unmarshal(result, &userOpStatus)
	if err != nil {
		return false, fmt.Errorf("failed to unmarshal response: %w", err)
	}

	return userOpStatus["success"].(bool), nil
}

// createAccountCallData creates the data for the createAccount method
func createAccountCallData(owner common.Address, salt *big.Int) ([]byte, error) {
	// Create ABI
	accountFactoryABI, err := abi.JSON(strings.NewReader(contracts.SimpleAccountFactoryMetaData.ABI))
	if err != nil {
		return nil, fmt.Errorf("failed to parse account factory ABI: %w", err)
	}

	// Create calldata
	calldata, err := accountFactoryABI.Pack("createAccount", owner, salt)
	if err != nil {
		return nil, fmt.Errorf("failed to pack createAccount ABI: %w", err)
	}

	return calldata, nil
}

// eip1559GasPrice computes the EIP1559 gas price
func eip1559GasPrice(ctx context.Context, client types.RPCClient) (maxFeePerGas, maxPriorityFeePerGas *big.Int, err error) {
	latestHeader, err := client.HeaderByNumber(ctx, nil)
	if err != nil {
		return nil, nil, err
	}

	if latestHeader.BaseFee != nil {
		tip, err := client.SuggestGasTipCap(ctx)
		if err != nil {
			return nil, nil, err
		}

		// Ensure minimum priority fee of 700000 wei
		minPriorityFee := big.NewInt(700000)
		if tip.Cmp(minPriorityFee) < 0 {
			tip = minPriorityFee
		}

		maxFeePerGas = big.NewInt(0).Add(tip, new(big.Int).Mul(latestHeader.BaseFee, common.Big2))
		maxPriorityFeePerGas = tip
	} else {
		sgp, err := client.SuggestGasPrice(ctx)
		if err != nil {
			return nil, nil, err
		}

		// Ensure minimum gas price of 700000 wei
		minGasPrice := big.NewInt(700000)
		if sgp.Cmp(minGasPrice) < 0 {
			sgp = minGasPrice
		}

		maxFeePerGas = sgp
		maxPriorityFeePerGas = sgp
	}

	return maxFeePerGas, maxPriorityFeePerGas, nil
}

func getStandardGasPrices(chainId int64) (*big.Int, *big.Int, error) {
	_, paymasterUrl, err := getEndpoints(chainId)
	if err != nil {
		return nil, nil, fmt.Errorf("failed to get endpoints for chain ID %d: %w", chainId, err)
	}

	httpClient := &http.Client{
		Transport: &http.Transport{},
	}
	header := http.Header{}
	header.Set("x-secret-key", orderConf.ThirdwebSecretKey)

	client, err := rpc.DialOptions(
		context.Background(),
		paymasterUrl,
		rpc.WithHTTPClient(httpClient),
		rpc.WithHeaders(header),
	)
	if err != nil {
		return nil, nil, fmt.Errorf("failed to connect to RPC client: %w", err)
	}

	var result struct {
		Slow struct {
			MaxFeePerGas         string `json:"maxFeePerGas"`
			MaxPriorityFeePerGas string `json:"maxPriorityFeePerGas"`
		} `json:"slow"`
		Standard struct {
			MaxFeePerGas         string `json:"maxFeePerGas"`
			MaxPriorityFeePerGas string `json:"maxPriorityFeePerGas"`
		} `json:"standard"`
		Fast struct {
			MaxFeePerGas         string `json:"maxFeePerGas"`
			MaxPriorityFeePerGas string `json:"maxPriorityFeePerGas"`
		} `json:"fast"`
	}

	err = client.Call(&result, "thirdweb_getUserOperationGasPrice")
	if err != nil {
		return nil, nil, fmt.Errorf("failed to get gas prices: %w", err)
	}

	// Convert hex strings to big.Int
	maxFeePerGas := new(big.Int)
	maxFeePerGas.SetString(result.Standard.MaxFeePerGas, 0)

	maxPriorityFeePerGas := new(big.Int)
	maxPriorityFeePerGas.SetString(result.Standard.MaxPriorityFeePerGas, 0)

	return maxFeePerGas, maxPriorityFeePerGas, nil
}

// getEndpoints fetches bundler and paymaster URLs for the given chain ID from the database
func getEndpoints(chainID int64) (string, string, error) {
	ctx := context.Background()

	network, err := storage.Client.Network.
		Query().
		Where(network.ChainID(chainID)).
		Only(ctx)
	if err != nil {
		return "", "", fmt.Errorf("failed to fetch network: %w", err)
	}

	// Handle optional AA service
	if network.BundlerURL == "" && network.PaymasterURL == "" {
		return "", "", fmt.Errorf("AA service not enabled for network ID: %d", chainID)
	}

	// Ensure consistency if AA service is enabled
	if (network.BundlerURL == "") != (network.PaymasterURL == "") {
		return "", "", fmt.Errorf("incomplete AA configuration for network ID: %d - both bundler and paymaster URLs must be set if AA service is enabled", chainID)
	}

	// Validate URL patterns
	_, err = detectAAService(network.BundlerURL)
	if err != nil {
		return "", "", fmt.Errorf("invalid bundler URL pattern: %w", err)
	}

	return network.BundlerURL, network.PaymasterURL, nil
}

// detectAAService detects the AA service based on the provided URL pattern
func detectAAService(url string) (string, error) {
	switch {
	case strings.Contains(url, "biconomy.io"):
		return "biconomy", nil
<<<<<<< HEAD
	case strings.Contains(url, "api.pimlico.io"):
		return "pimlico", nil
=======
>>>>>>> beb59f10
	case strings.Contains(url, "thirdweb.com"):
		return "thirdweb", nil
	default:
		return "", fmt.Errorf("unsupported AA service URL pattern: %s", url)
	}
}

// getNonce returns the nonce for the given sender
func getNonce(client types.RPCClient, sender common.Address) (nonce *big.Int, err error) {
	entrypoint, err := contracts.NewEntryPoint(orderConf.EntryPointContractAddress, client.(bind.ContractBackend))
	if err != nil {
		return nil, err
	}

	key := big.NewInt(0)
	nonce, err = entrypoint.GetNonce(nil, sender, key)
	if err != nil {
		return nil, err
	}

	return nonce, nil
}<|MERGE_RESOLUTION|>--- conflicted
+++ resolved
@@ -173,31 +173,7 @@
 			userOpExpanded,
 			payload,
 		}
-<<<<<<< HEAD
-	case "pimlico":
-	case "thirdweb":
-		requestParams = []interface{}{
-			userOpExpanded,
-			map[string]interface{}{
-				"entryPoint": orderConf.EntryPointContractAddress.Hex(),
-			},
-		}
-
-		if mode == "erc20" {
-			if token == "" {
-				return fmt.Errorf("token address is required")
-			}
-			requestParams = append(requestParams, map[string]interface{}{
-				"sponsorPaymaster": "erc20",
-				"feeToken":         token,
-			})
-		} else if mode == "sponsored" {
-			requestParams = append(requestParams, map[string]interface{}{
-				"sponsorPaymaster": "verifying",
-			})
-		} else {
-			return fmt.Errorf("invalid mode")
-=======
+
 	case "thirdweb":
 		httpClient := &http.Client{
 			Transport: &http.Transport{},
@@ -218,7 +194,6 @@
 		requestParams = []interface{}{
 			userOp,
 			orderConf.EntryPointContractAddress.Hex(),
->>>>>>> beb59f10
 		}
 	default:
 		return fmt.Errorf("unsupported AA service: %s", aaService)
@@ -244,15 +219,11 @@
 		userOp.VerificationGasLimit = decimal.NewFromFloat(response["verificationGasLimit"].(float64)).BigInt()
 		userOp.CallGasLimit = decimal.NewFromFloat(response["callGasLimit"].(float64)).BigInt()
 
-<<<<<<< HEAD
-	case "pimlico":
-	case "thirdweb":
-=======
+
 	case "thirdweb":
 		userOp.CallGasLimit, _ = new(big.Int).SetString(response["callGasLimit"].(string), 0)
 		userOp.VerificationGasLimit, _ = new(big.Int).SetString(response["verificationGasLimit"].(string), 0)
 		userOp.PreVerificationGas, _ = new(big.Int).SetString(response["preVerificationGas"].(string), 0)
->>>>>>> beb59f10
 		userOp.PaymasterAndData = common.FromHex(response["paymasterAndData"].(string))
 
 	}
@@ -306,10 +277,6 @@
 				"simulation_type": "validation_and_execution",
 			},
 		}
-<<<<<<< HEAD
-	case "pimlico":
-	case "thirdweb":
-=======
 	case "thirdweb":
 		maxFeePerGas, maxPriorityFeePerGas, err := getStandardGasPrices(chainId)
 		if err == nil {
@@ -343,7 +310,7 @@
 			return "", "", 0, fmt.Errorf("failed to connect to RPC client: %w", err)
 		}
 
->>>>>>> beb59f10
+
 		requestParams = []interface{}{
 			userOp,
 			orderConf.EntryPointContractAddress.Hex(),
@@ -747,11 +714,7 @@
 	switch {
 	case strings.Contains(url, "biconomy.io"):
 		return "biconomy", nil
-<<<<<<< HEAD
-	case strings.Contains(url, "api.pimlico.io"):
-		return "pimlico", nil
-=======
->>>>>>> beb59f10
+
 	case strings.Contains(url, "thirdweb.com"):
 		return "thirdweb", nil
 	default:
