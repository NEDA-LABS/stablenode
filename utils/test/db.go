--- conflicted
+++ resolved
@@ -22,7 +22,6 @@
 	"github.com/paycrest/aggregator/ent/senderordertoken"
 	"github.com/paycrest/aggregator/ent/senderprofile"
 	"github.com/paycrest/aggregator/ent/token"
-	entToken "github.com/paycrest/aggregator/ent/token"
 	db "github.com/paycrest/aggregator/storage"
 	"github.com/paycrest/aggregator/types"
 	"github.com/shopspring/decimal"
@@ -122,7 +121,7 @@
 
 	token, err := db.Client.Token.
 		Query().
-		Where(entToken.IDEQ(tokenId)).
+		Where(token.IDEQ(tokenId)).
 		WithNetwork().
 		Only(context.Background())
 
@@ -178,7 +177,7 @@
 
 	token, err := db.Client.Token.
 		Query().
-		Where(entToken.IDEQ(tokenId)).
+		Where(token.IDEQ(tokenId)).
 		WithNetwork().
 		Only(context.Background())
 
@@ -496,18 +495,9 @@
 		"max_order_amount":         decimal.NewFromFloat(1.0),
 		"min_order_amount":         decimal.NewFromFloat(1.0),
 		"provider":                 nil,
-<<<<<<< HEAD
 		"tokenID":                  0,
 		"address":                  "0x1234567890123456789012345678901234567890",
 		"network":                  "polygon",
-=======
-		"addresses": []map[string]string{
-			{
-				"address": "0x1234567890123456789012345678901234567890",
-				"network": "localhost",
-			},
-		},
->>>>>>> 8cf3a53c
 	}
 
 	// Apply overrides
@@ -560,8 +550,6 @@
 	for key, value := range overrides {
 		payload[key] = value
 	}
-
-	ctx := context.Background()
 
 	bucket, err := db.Client.ProvisionBucket.Create().
 		SetMinAmount(payload["min_amount"].(decimal.Decimal)).
