package provider

import (
	"fmt"
	"net/http"
	"strings"
	"time"

	"github.com/google/uuid"
	fastshot "github.com/opus-domini/fast-shot"
	"github.com/paycrest/aggregator/config"
	"github.com/paycrest/aggregator/ent"
	"github.com/paycrest/aggregator/ent/fiatcurrency"
	"github.com/paycrest/aggregator/ent/institution"
	"github.com/paycrest/aggregator/ent/lockorderfulfillment"
	"github.com/paycrest/aggregator/ent/lockpaymentorder"
	"github.com/paycrest/aggregator/ent/providerprofile"
	"github.com/paycrest/aggregator/ent/token"
	"github.com/paycrest/aggregator/ent/transactionlog"
	orderService "github.com/paycrest/aggregator/services/order"
	"github.com/paycrest/aggregator/storage"
	"github.com/paycrest/aggregator/types"
	"github.com/paycrest/aggregator/utils"
	u "github.com/paycrest/aggregator/utils"
	"github.com/paycrest/aggregator/utils/logger"
	"github.com/shopspring/decimal"

	"github.com/gin-gonic/gin"
)

var orderConf = config.OrderConfig()

// ProviderController is a controller type for provider endpoints
type ProviderController struct{}

// NewProviderController creates a new instance of ProviderController with injected services
func NewProviderController() *ProviderController {
	return &ProviderController{}
}

// GetLockPaymentOrders controller fetches all assigned orders
func (ctrl *ProviderController) GetLockPaymentOrders(ctx *gin.Context) {
	// get page and pageSize query params
	page, offset, pageSize := u.Paginate(ctx)

	// Set ordering
	ordering := ctx.Query("ordering")
	order := ent.Desc(lockpaymentorder.FieldCreatedAt)
	if ordering == "asc" {
		order = ent.Asc(lockpaymentorder.FieldCreatedAt)
	}

	// Get provider profile from the context
	providerCtx, ok := ctx.Get("provider")
	if !ok {
		u.APIResponse(ctx, http.StatusUnauthorized, "error", "Invalid API key or token", nil)
		return
	}
	provider := providerCtx.(*ent.ProviderProfile)

	// Start building the base query filtering by provider only
	lockPaymentOrderQuery := storage.Client.LockPaymentOrder.Query().Where(
		lockpaymentorder.HasProviderWith(providerprofile.IDEQ(provider.ID)),
	)

	// Only filter by currency if the query parameter is provided
	currency := ctx.Query("currency")
	if currency != "" {
		// Check if the provided currency exists in the provider's currencies
		currencyExists, err := provider.QueryCurrencies().
			Where(fiatcurrency.CodeEQ(currency)).
			Exist(ctx)
		if err != nil {
			logger.Errorf("error checking provider currency: %v", err)
			u.APIResponse(ctx, http.StatusInternalServerError, "error", "Failed to check currency", nil)
			return
		}

		if !currencyExists {
			u.APIResponse(ctx, http.StatusBadRequest, "error", "Currency not found", nil)
			return
		}

		// Get all institution codes for the given currency in a single query
		institutionCodes, err := storage.Client.Institution.
			Query().
			Where(
				institution.HasFiatCurrencyWith(
					fiatcurrency.CodeEQ(currency),
				),
			).
			Select(institution.FieldCode).
			Strings(ctx)
		if err != nil {
			logger.Errorf("error fetching institution codes: %v", err)
			u.APIResponse(ctx, http.StatusInternalServerError, "error", "Failed to fetch institutions", nil)
			return
		}

		// Add the currency filter to the query using the institution codes
		lockPaymentOrderQuery = lockPaymentOrderQuery.Where(
			lockpaymentorder.InstitutionIn(institutionCodes...),
		)
	}

	// Filter by status if provided
	statusMap := map[string]lockpaymentorder.Status{
		"pending":    lockpaymentorder.StatusPending,
		"validated":  lockpaymentorder.StatusValidated,
		"fulfilled":  lockpaymentorder.StatusFulfilled,
		"cancelled":  lockpaymentorder.StatusCancelled,
		"processing": lockpaymentorder.StatusProcessing,
		"settled":    lockpaymentorder.StatusSettled,
	}

	statusQueryParam := ctx.Query("status")
	if status, ok := statusMap[statusQueryParam]; ok {
		lockPaymentOrderQuery = lockPaymentOrderQuery.Where(
			lockpaymentorder.StatusEQ(status),
		)
	}

	count, err := lockPaymentOrderQuery.Count(ctx)
	if err != nil {
		logger.Errorf("error: %v", err)
		u.APIResponse(ctx, http.StatusInternalServerError, "error", "Failed to fetch orders", nil)
		return
	}

	// Fetch all orders assigned to the provider
	lockPaymentOrders, err := lockPaymentOrderQuery.
		Limit(pageSize).
		Offset(offset).
		Order(order).
		WithProvider().
		WithToken(
			func(query *ent.TokenQuery) {
				query.WithNetwork()
			},
		).
		All(ctx)
	if err != nil {
		logger.Errorf("error fetching orders: %v", err)
		u.APIResponse(ctx, http.StatusInternalServerError, "error", "Failed to fetch orders", nil)
		return
	}

	var orders []types.LockPaymentOrderResponse
	for _, order := range lockPaymentOrders {
		orders = append(orders, types.LockPaymentOrderResponse{
			ID:                order.ID,
			Token:             order.Edges.Token.Symbol,
			GatewayID:         order.GatewayID,
			Amount:            order.Amount,
			Rate:              order.Rate,
			Institution:       order.Institution,
			AccountIdentifier: order.AccountIdentifier,
			AccountName:       order.AccountName,
			TxHash:            order.TxHash,
			Status:            order.Status,
			Memo:              order.Memo,
			Network:           order.Edges.Token.Edges.Network.Identifier,
			UpdatedAt:         order.UpdatedAt,
			CreatedAt:         order.CreatedAt,
		})
	}

	// return paginated orders
	u.APIResponse(ctx, http.StatusOK, "success", "Orders successfully retrieved", types.ProviderLockOrderList{
		Page:         page,
		PageSize:     pageSize,
		TotalRecords: count,
		Orders:       orders,
	})
}

// AcceptOrder controller accepts an order
func (ctrl *ProviderController) AcceptOrder(ctx *gin.Context) {
	// Get provider profile from the context
	providerCtx, ok := ctx.Get("provider")
	if !ok {
		u.APIResponse(ctx, http.StatusUnauthorized, "error", "Invalid API key or token", nil)
		return
	}
	provider := providerCtx.(*ent.ProviderProfile)

	// Parse the Order ID string into a UUID
	orderID, err := uuid.Parse(ctx.Param("id"))
	if err != nil {
		logger.Errorf("error parsing order ID: %v", err)
		u.APIResponse(ctx, http.StatusBadRequest, "error", "Invalid Order ID", nil)
		return
	}

	// Get Order request from Redis
	result, err := storage.RedisClient.HGetAll(ctx, fmt.Sprintf("order_request_%s", orderID)).Result()
	if err != nil {
		logger.Errorf("error getting order request from Redis: %v", err)
		u.APIResponse(ctx, http.StatusInternalServerError, "error", "Failed to accept order request", nil)
		return
	}

	if result["providerId"] != provider.ID || len(result) == 0 {
		logger.Errorf("order request not found in Redis: %v", orderID)
		u.APIResponse(ctx, http.StatusNotFound, "error", "Order request not found or is expired", nil)
		return
	}

	// Delete order request from Redis
	_, err = storage.RedisClient.Del(ctx, fmt.Sprintf("order_request_%s", orderID)).Result()
	if err != nil {
		logger.Errorf("error deleting order request from Redis: %v", err)
		u.APIResponse(ctx, http.StatusInternalServerError, "error", "Failed to accept order request", nil)
		return
	}

	tx, err := storage.Client.Tx(ctx)
	if err != nil {
		u.APIResponse(ctx, http.StatusInternalServerError, "error", "Failed to update lock order status", nil)
		return
	}

	// Log transaction status
	var transactionLog *ent.TransactionLog
	_, err = tx.LockPaymentOrder.
		Query().
		Where(
			lockpaymentorder.IDEQ(orderID),
			lockpaymentorder.HasTransactionsWith(
				transactionlog.StatusEQ(transactionlog.StatusOrderProcessing),
			),
		).
		Only(ctx)
	if err != nil {
		if !ent.IsNotFound(err) {
			u.APIResponse(ctx, http.StatusInternalServerError, "error", "Failed to update lock order status", nil)
			return
		} else {
			transactionLog, err = tx.TransactionLog.
				Create().
				SetStatus(transactionlog.StatusOrderProcessing).
				SetMetadata(
					map[string]interface{}{
						"ProviderId": provider.ID,
					}).
				Save(ctx)
			if err != nil {
				u.APIResponse(ctx, http.StatusInternalServerError, "error", "Failed to update lock order status", nil)
				return
			}
		}
	}

	// Update lock order status to processing
	orderBuilder := tx.LockPaymentOrder.
		UpdateOneID(orderID).
		SetStatus(lockpaymentorder.StatusProcessing).
		SetProviderID(provider.ID)

	if transactionLog != nil {
		orderBuilder = orderBuilder.AddTransactions(transactionLog)
	}

	order, err := orderBuilder.Save(ctx)
	if err != nil {
		logger.Errorf("%s - error.AcceptOrder: %v", orderID, err)
		if ent.IsNotFound(err) {
			u.APIResponse(ctx, http.StatusNotFound, "error", "Order not found", nil)
		} else {
			u.APIResponse(ctx, http.StatusInternalServerError, "error", "Failed to update lock order status", nil)
		}
		return
	}

	// Commit transaction
	if err := tx.Commit(); err != nil {
		u.APIResponse(ctx, http.StatusInternalServerError, "error", "Failed to update lock order status", nil)
		return
	}

	u.APIResponse(ctx, http.StatusCreated, "success", "Order request accepted successfully", &types.AcceptOrderResponse{
		ID:                orderID,
		Amount:            order.Amount.Mul(order.Rate).RoundBank(0),
		Institution:       order.Institution,
		AccountIdentifier: order.AccountIdentifier,
		AccountName:       order.AccountName,
		Memo:              order.Memo,
	})
}

// DeclineOrder controller declines an order
func (ctrl *ProviderController) DeclineOrder(ctx *gin.Context) {
	// Get provider profile from the context
	providerCtx, ok := ctx.Get("provider")
	if !ok {
		u.APIResponse(ctx, http.StatusUnauthorized, "error", "Invalid API key or token", nil)
		return
	}
	provider := providerCtx.(*ent.ProviderProfile)

	// Parse the Order ID string into a UUID
	orderID, err := uuid.Parse(ctx.Param("id"))
	if err != nil {
		logger.Errorf("error parsing order ID: %v", err)
		u.APIResponse(ctx, http.StatusBadRequest, "error", "Invalid Order ID", nil)
		return
	}

	// Get Order request from Redis
	result, err := storage.RedisClient.HGetAll(ctx, fmt.Sprintf("order_request_%s", orderID)).Result()
	if err != nil {
		logger.Errorf("error getting order request from Redis: %v", err)
		u.APIResponse(ctx, http.StatusInternalServerError, "error", "Failed to decline order request", nil)
		return
	}

	if result["providerId"] != provider.ID || len(result) == 0 {
		logger.Errorf("order request not found in Redis: %v", orderID)
		u.APIResponse(ctx, http.StatusNotFound, "error", "Order request not found or is expired", nil)
		return
	}

	// Delete order request from Redis
	_, err = storage.RedisClient.Del(ctx, fmt.Sprintf("order_request_%s", orderID)).Result()
	if err != nil {
		logger.Errorf("error deleting order request from Redis: %v", err)
		u.APIResponse(ctx, http.StatusInternalServerError, "error", "Failed to decline order request", nil)
		return
	}

	// Push provider ID to order exclude list
	orderKey := fmt.Sprintf("order_exclude_list_%s", orderID)
	_, err = storage.RedisClient.RPush(ctx, orderKey, provider.ID).Result()
	if err != nil {
		logger.Errorf("error pushing provider %s to order %s exclude_list on Redis: %v", provider.ID, orderID, err)
		u.APIResponse(ctx, http.StatusInternalServerError, "error", "Failed to decline order request", nil)
		return
	}

	u.APIResponse(ctx, http.StatusOK, "success", "Order request declined successfully", nil)
}

// FulfillOrder controller fulfills an order
func (ctrl *ProviderController) FulfillOrder(ctx *gin.Context) {
	var payload types.FulfillLockOrderPayload

	// Parse the order payload
	if err := ctx.ShouldBindJSON(&payload); err != nil {
		logger.Errorf("error: %v", err)
		u.APIResponse(ctx, http.StatusBadRequest, "error",
			"Failed to validate payload", u.GetErrorData(err))
		return
	}

	// Get provider profile from the context
	_, ok := ctx.Get("provider")
	if !ok {
		u.APIResponse(ctx, http.StatusUnauthorized, "error", "Invalid API key or token", nil)
		return
	}

	// Parse the Order ID string into a UUID
	orderID, err := uuid.Parse(ctx.Param("id"))
	if err != nil {
		logger.Errorf("error parsing order ID: %v", err)
		u.APIResponse(ctx, http.StatusBadRequest, "error", "Invalid Order ID", nil)
		return
	}

	updateLockOrder := storage.Client.LockPaymentOrder.
		Update().
		Where(
			lockpaymentorder.IDEQ(orderID),
			lockpaymentorder.Or(
				lockpaymentorder.StatusEQ(lockpaymentorder.StatusProcessing),
				lockpaymentorder.StatusEQ(lockpaymentorder.StatusFulfilled),
			),
		)

	// Query or create lock order fulfillment
	fulfillment, err := storage.Client.LockOrderFulfillment.
		Query().
		Where(lockorderfulfillment.TxIDEQ(payload.TxID)).
		WithOrder(func(poq *ent.LockPaymentOrderQuery) {
			poq.WithToken(func(tq *ent.TokenQuery) {
				tq.WithNetwork()
			})
		}).
		Only(ctx)
	if err != nil {
		if ent.IsNotFound(err) {
			txID := payload.TxID
			if txID == "" {
				txID = orderID.String()
			}

			_, err = storage.Client.LockOrderFulfillment.
				Create().
				SetOrderID(orderID).
				SetTxID(txID).
				SetPsp(payload.PSP).
				Save(ctx)
			if err != nil {
				logger.Errorf("error: %v", err)
				u.APIResponse(ctx, http.StatusInternalServerError, "error", "Failed to update lock order status", nil)
				return
			}

			fulfillment, err = storage.Client.LockOrderFulfillment.
				Query().
				Where(lockorderfulfillment.TxIDEQ(txID)).
				WithOrder(func(poq *ent.LockPaymentOrderQuery) {
					poq.WithToken(func(tq *ent.TokenQuery) {
						tq.WithNetwork()
					})
				}).
				Only(ctx)
			if err != nil {
				logger.Errorf("error: %v", err)
				u.APIResponse(ctx, http.StatusInternalServerError, "error", "Failed to update lock order status", nil)
				return
			}
		} else {
			logger.Errorf("error: %v", err)
			u.APIResponse(ctx, http.StatusInternalServerError, "error", "Failed to update lock order status", nil)
			return
		}
	}

	if payload.ValidationStatus == lockorderfulfillment.ValidationStatusSuccess {
		if fulfillment.Edges.Order.Status != lockpaymentorder.StatusFulfilled {
			u.APIResponse(ctx, http.StatusOK, "success", "Order already validated", nil)
			return
		}

		_, err := fulfillment.Update().
			SetValidationStatus(lockorderfulfillment.ValidationStatusSuccess).
			Save(ctx)
		if err != nil {
			logger.Errorf("error: %v", err)
			u.APIResponse(ctx, http.StatusInternalServerError, "error", "Failed to update lock order status", nil)
			return
		}

		transactionLog, err := storage.Client.TransactionLog.Create().
			SetStatus(transactionlog.StatusOrderValidated).
			SetNetwork(fulfillment.Edges.Order.Edges.Token.Edges.Network.Identifier).
			SetMetadata(map[string]interface{}{
				"TransactionID": payload.TxID,
				"PSP":           payload.PSP,
			}).
			Save(ctx)
		if err != nil {
			logger.Errorf("error: %v", err)
			u.APIResponse(ctx, http.StatusInternalServerError, "error", "Failed to update lock order status", nil)
			return
		}

		_, err = updateLockOrder.
			SetStatus(lockpaymentorder.StatusValidated).
			AddTransactions(transactionLog).
			Save(ctx)
		if err != nil {
			logger.Errorf("error: %v", err)
			u.APIResponse(ctx, http.StatusInternalServerError, "error", "Failed to update lock order status", nil)
			return
		}

		// Settle order or fail silently
		go func() {
			var err error
			if strings.HasPrefix(fulfillment.Edges.Order.Edges.Token.Edges.Network.Identifier, "tron") {
				err = orderService.NewOrderTron().SettleOrder(ctx, nil, orderID)
			} else {
				err = orderService.NewOrderEVM().SettleOrder(ctx, nil, orderID)
			}
			if err != nil {
				logger.Errorf("FulfillOrder.SettleOrder: %v", err)
			}
		}()

	} else if payload.ValidationStatus == lockorderfulfillment.ValidationStatusFailed {
		_, err = fulfillment.Update().
			SetValidationStatus(lockorderfulfillment.ValidationStatusFailed).
			SetValidationError(payload.ValidationError).
			Save(ctx)
		if err != nil {
			logger.Errorf("error: %v", err)
			u.APIResponse(ctx, http.StatusInternalServerError, "error", "Failed to update lock order status", nil)
			return
		}

		_, err = updateLockOrder.
			SetStatus(lockpaymentorder.StatusFulfilled).
			Save(ctx)
		if err != nil {
			logger.Errorf("error: %v", err)
			u.APIResponse(ctx, http.StatusInternalServerError, "error", "Failed to update lock order status", nil)
			return
		}

	} else {
		transactionLog, err := storage.Client.TransactionLog.Create().
			SetStatus(transactionlog.StatusOrderFulfilled).
			SetNetwork(fulfillment.Edges.Order.Edges.Token.Edges.Network.Identifier).
			SetMetadata(map[string]interface{}{
				"TransactionID": payload.TxID,
				"PSP":           payload.PSP,
			}).
			Save(ctx)
		if err != nil {
			logger.Errorf("error: %v", err)
			u.APIResponse(ctx, http.StatusInternalServerError, "error", "Failed to update lock order status", nil)
			return
		}

		_, err = updateLockOrder.
			SetStatus(lockpaymentorder.StatusFulfilled).
			AddTransactions(transactionLog).
			Save(ctx)
		if err != nil {
			logger.Errorf("error: %v", err)
			u.APIResponse(ctx, http.StatusInternalServerError, "error", "Failed to update lock order status", nil)
			return
		}
	}

	u.APIResponse(ctx, http.StatusOK, "success", "Order fulfilled successfully", nil)
}

// CancelOrder controller cancels an order
func (ctrl *ProviderController) CancelOrder(ctx *gin.Context) {
	var payload types.CancelLockOrderPayload

	// Parse the order payload
	if err := ctx.ShouldBindJSON(&payload); err != nil {
		logger.Errorf("error: %v", err)
		u.APIResponse(ctx, http.StatusBadRequest, "error",
			"Failed to validate payload", u.GetErrorData(err))
		return
	}

	// Get provider profile from the context
	providerCtx, ok := ctx.Get("provider")
	if !ok {
		u.APIResponse(ctx, http.StatusUnauthorized, "error", "Invalid API key or token", nil)
		return
	}
	provider := providerCtx.(*ent.ProviderProfile)

	// Parse the Order ID string into a UUID
	orderID, err := uuid.Parse(ctx.Param("id"))
	if err != nil {
		logger.Errorf("error parsing order ID: %v", err)
		u.APIResponse(ctx, http.StatusBadRequest, "error", "Invalid Order ID", nil)
		return
	}

	// Fetch lock payment order from db
	order, err := storage.Client.LockPaymentOrder.
		Query().
		Where(
			lockpaymentorder.IDEQ(orderID),
			lockpaymentorder.HasProviderWith(providerprofile.IDEQ(provider.ID)),
		).
		WithToken(func(tq *ent.TokenQuery) {
			tq.WithNetwork()
		}).
		WithProvider().
		WithProvisionBucket(func(pbq *ent.ProvisionBucketQuery) {
			pbq.WithCurrency()
		}).
		Only(ctx)
	if err != nil {
		logger.Errorf("error: %v", err)
		u.APIResponse(ctx, http.StatusNotFound, "error", "Could not find payment order", nil)
		return
	}

	// Get new cancellation count based on cancel reason
	orderUpdate := storage.Client.LockPaymentOrder.UpdateOneID(orderID)
	cancellationCount := order.CancellationCount
	if payload.Reason == "Invalid recipient bank details" || provider.VisibilityMode == providerprofile.VisibilityModePrivate {
		cancellationCount += orderConf.RefundCancellationCount // Allows us refund immediately for invalid recipient
		orderUpdate.AppendCancellationReasons([]string{payload.Reason})
	} else if payload.Reason != "Insufficient funds" {
		cancellationCount += 1
		orderUpdate.AppendCancellationReasons([]string{payload.Reason})
	} else if payload.Reason == "Insufficient funds" {
		// Search for the specific provider in the queue using a Redis list
		redisKey := fmt.Sprintf("bucket_%s_%s_%s", order.Edges.ProvisionBucket.Edges.Currency.Code, order.Edges.ProvisionBucket.MinAmount, order.Edges.ProvisionBucket.MaxAmount)

		// Check if the provider ID exists in the list
		for index := -1; ; index-- {
			providerData, err := storage.RedisClient.LIndex(ctx, redisKey, int64(index)).Result()
			if err != nil {
				break
			}

			// Extract the id from the data (assuming format "providerID:token:rate:minAmount:maxAmount")
			parts := strings.Split(providerData, ":")
			if len(parts) != 5 {
				logger.Errorf("invalid provider data format: %s", providerData)
				continue // Skip this entry due to invalid format
			}

			if parts[0] == provider.ID {
				// Remove the provider from the list
				placeholder := "DELETED_PROVIDER" // Define a placeholder value
				_, err := storage.RedisClient.LSet(ctx, redisKey, int64(index), placeholder).Result()
				if err != nil {
					logger.Errorf("failed to set placeholder at index %d: %v", index, err)
				}

				// Remove all occurences of the placeholder from the list
				_, err = storage.RedisClient.LRem(ctx, redisKey, 0, placeholder).Result()
				if err != nil {
					logger.Errorf("failed to remove placeholder from circular queue: %v", err)
				}

				break
			}
		}

		// // Update provider availability to off
		// _, err = storage.Client.ProviderProfile.
		// 	UpdateOneID(provider.ID).
		// 	SetIsAvailable(false).
		// 	Save(ctx)
		// if err != nil {
		// 	logger.Errorf("failed to update provider availability: %v", err)
		// }
	}

	// Update lock order status to cancelled
	_, err = orderUpdate.
		SetStatus(lockpaymentorder.StatusCancelled).
		SetCancellationCount(cancellationCount).
		Save(ctx)
	if err != nil {
		logger.Errorf("error: %v", err)
		u.APIResponse(ctx, http.StatusInternalServerError, "error", "Failed to cancel order", nil)
		return
	}

	order.Status = lockpaymentorder.StatusCancelled
	order.CancellationCount = cancellationCount

	// Check if order cancellation count is equal or greater than RefundCancellationCount in config,
	// and the order has not been refunded, then trigger refund
	if order.CancellationCount >= orderConf.RefundCancellationCount && order.Status == lockpaymentorder.StatusCancelled {
		go func() {
			var err error
			if strings.HasPrefix(order.Edges.Token.Edges.Network.Identifier, "tron") {
				err = orderService.NewOrderTron().RefundOrder(ctx, nil, order.Edges.Token.Edges.Network, order.GatewayID)
			} else {
				err = orderService.NewOrderEVM().RefundOrder(ctx, nil, order.Edges.Token.Edges.Network, order.GatewayID)
			}
			if err != nil {
				logger.Errorf("CancelOrder.RefundOrder(%v): %v", orderID, err)
			}
		}()
	}

	// Push provider ID to order exclude list
	orderKey := fmt.Sprintf("order_exclude_list_%s", orderID)
	_, err = storage.RedisClient.RPush(ctx, orderKey, provider.ID).Result()
	if err != nil {
		logger.Errorf("error pushing provider %s to order %s exclude_list on Redis: %v", provider.ID, orderID, err)
		u.APIResponse(ctx, http.StatusInternalServerError, "error", "Failed to decline order request", nil)
		return
	}

	// TODO: Reassign order to another provider in background

	u.APIResponse(ctx, http.StatusOK, "success", "Order cancelled successfully", nil)
}

// GetMarketRate controller fetches the median rate of the cryptocurrency token against the fiat currency
func (ctrl *ProviderController) GetMarketRate(ctx *gin.Context) {
	// Parse path parameters
	tokenObj, err := storage.Client.Token.
		Query().
		Where(
			token.SymbolEQ(strings.ToUpper(ctx.Param("token"))),
			token.IsEnabledEQ(true),
		).
		First(ctx)
	if err != nil {
		if ent.IsNotFound(err) {
			u.APIResponse(ctx, http.StatusBadRequest, "error", fmt.Sprintf("Token %s is not supported", strings.ToUpper(ctx.Param("token"))), nil)
			return
		}
		logger.Errorf("error: %v", err)
		u.APIResponse(ctx, http.StatusInternalServerError, "error", "Failed to get market rate", nil)
		return
	}

	currency, err := storage.Client.FiatCurrency.
		Query().
		Where(
			fiatcurrency.IsEnabledEQ(true),
			fiatcurrency.CodeEQ(strings.ToUpper(ctx.Param("fiat"))),
		).
		Only(ctx)
	if err != nil {
		logger.Errorf("error: %v", err)
		u.APIResponse(ctx, http.StatusBadRequest, "error", fmt.Sprintf("Fiat currency %s is not supported", strings.ToUpper(ctx.Param("fiat"))), nil)
		return
	}

	if !strings.EqualFold(tokenObj.BaseCurrency, currency.Code) && !strings.EqualFold(tokenObj.BaseCurrency, "USD") {
		u.APIResponse(ctx, http.StatusBadRequest, "error", fmt.Sprintf("%s can only be converted to %s", tokenObj.Symbol, tokenObj.BaseCurrency), nil)
		return
	}

	var response *types.MarketRateResponse
	if !strings.EqualFold(tokenObj.BaseCurrency, currency.Code) {
		deviation := currency.MarketRate.Mul(orderConf.PercentDeviationFromMarketRate.Div(decimal.NewFromInt(100)))

		response = &types.MarketRateResponse{
			MarketRate:  currency.MarketRate,
			MinimumRate: currency.MarketRate.Sub(deviation),
			MaximumRate: currency.MarketRate.Add(deviation),
		}
	} else {
		response = &types.MarketRateResponse{
			MarketRate:  decimal.NewFromInt(1),
			MinimumRate: decimal.NewFromInt(1),
			MaximumRate: decimal.NewFromInt(1),
		}
	}

	u.APIResponse(ctx, http.StatusOK, "success", "Rate fetched successfully", response)
}

// Stats controller fetches provider stats
func (ctrl *ProviderController) Stats(ctx *gin.Context) {
	// Get provider profile from the context
	providerCtx, ok := ctx.Get("provider")
	if !ok {
		u.APIResponse(ctx, http.StatusUnauthorized, "error", "Invalid API key or token", nil)
		return
	}
	provider := providerCtx.(*ent.ProviderProfile)

	// Check if currency in query is present in provider currencies
	currency := ctx.Query("currency")
	currencyExists, err := provider.QueryCurrencies().
		Where(fiatcurrency.CodeEQ(currency)).
		Exist(ctx)
	if err != nil {
		logger.Errorf("error checking provider currency: %v", err)
		u.APIResponse(ctx, http.StatusInternalServerError, "error", "Failed to check currency", nil)
		return
	}

	if !currencyExists {
		u.APIResponse(ctx, http.StatusBadRequest, "error", "Currency not found", nil)
		return
	}

	// Get all institution codes for the given currency in a single query
	institutionCodes, err := storage.Client.Institution.
		Query().
		Where(
			institution.HasFiatCurrencyWith(
				fiatcurrency.CodeEQ(currency),
			),
		).
		Select(institution.FieldCode).
		Strings(ctx)
	if err != nil {
		logger.Errorf("error fetching institution codes: %v", err)
		u.APIResponse(ctx, http.StatusInternalServerError, "error", "Failed to fetch institutions", nil)
		return
	}

	// Fetch provider stats
	query := storage.Client.LockPaymentOrder.
		Query().
		Where(
			lockpaymentorder.HasProviderWith(providerprofile.IDEQ(provider.ID)),
			lockpaymentorder.StatusEQ(lockpaymentorder.StatusSettled),
			lockpaymentorder.InstitutionIn(institutionCodes...),
		)

	var v []struct {
		Sum decimal.Decimal
	}

	err = query.
		Aggregate(
			ent.Sum(lockpaymentorder.FieldAmount),
		).
		Scan(ctx, &v)
	if err != nil {
		logger.Errorf("error: %v", err)
		u.APIResponse(ctx, http.StatusInternalServerError, "error", "Failed to fetch provider stats", nil)
		return
	}

	settledOrders, err := query.
		All(ctx)
	if err != nil {
		logger.Errorf("error: %v", err)
		u.APIResponse(ctx, http.StatusInternalServerError, "error", "Failed to fetch provider stats", nil)
		return
	}

	var totalFiatVolume decimal.Decimal
	for _, order := range settledOrders {
		totalFiatVolume = totalFiatVolume.Add(order.Amount.Mul(order.Rate).RoundBank(0))
	}

	count, err := storage.Client.LockPaymentOrder.
		Query().
		Where(
			lockpaymentorder.HasProviderWith(providerprofile.IDEQ(provider.ID)),
			lockpaymentorder.InstitutionIn(institutionCodes...),
		).
		Count(ctx)
	if err != nil {
		logger.Errorf("error: %v", err)
		u.APIResponse(ctx, http.StatusInternalServerError, "error", "Failed to fetch provider stats", nil)
		return
	}

	u.APIResponse(ctx, http.StatusOK, "success", "Provider stats fetched successfully", &types.ProviderStatsResponse{
		TotalOrders:       count,
		TotalFiatVolume:   totalFiatVolume,
		TotalCryptoVolume: v[0].Sum,
	})
}

// NodeInfo controller fetches the provision node info
func (ctrl *ProviderController) NodeInfo(ctx *gin.Context) {
	// Get provider profile from the context
	providerCtx, ok := ctx.Get("provider")
	if !ok {
		u.APIResponse(ctx, http.StatusUnauthorized, "error", "Invalid API key or token", nil)
		return
	}

	provider, err := storage.Client.ProviderProfile.
		Query().
		Where(providerprofile.IDEQ(providerCtx.(*ent.ProviderProfile).ID)).
		WithAPIKey().
		WithCurrencies().
		Only(ctx)
	if err != nil {
<<<<<<< HEAD
		logger.Errorf("Failed to fetch node info: %v", err)
=======
		logger.Errorf("failed to fetch provider: %v", err)
>>>>>>> 8cf3a53c
		u.APIResponse(ctx, http.StatusInternalServerError, "error", "Failed to fetch node info", nil)
		return
	}

	res, err := fastshot.NewClient(provider.HostIdentifier).
		Config().SetTimeout(30 * time.Second).
		Build().GET("/health").
		Send()
	if err != nil {
<<<<<<< HEAD
		logger.Errorf("Failed to fetch node info: %v", err)
=======
		logger.Errorf("failed to fetch node info: %v", err)
>>>>>>> 8cf3a53c
		u.APIResponse(ctx, http.StatusServiceUnavailable, "error", "Failed to fetch node info", nil)
		return
	}

	data, err := u.ParseJSONResponse(res.RawResponse)
	if err != nil {
<<<<<<< HEAD
		logger.Errorf("Failed to fetch node info: %v", err)
=======
		logger.Errorf("failed to parse node info: %v", err)
>>>>>>> 8cf3a53c
		u.APIResponse(ctx, http.StatusServiceUnavailable, "error", "Failed to fetch node info", nil)
		return
	}

<<<<<<< HEAD
	// Change this line to handle currencies as a slice instead of a map
	dataMap, ok := data["data"].(map[string]interface{})
	if !ok {
		u.APIResponse(ctx, http.StatusServiceUnavailable, "error", "Invalid data format", nil)
		return
	}

	currenciesData, ok := dataMap["currencies"].([]interface{}) // Change to []interface{} to handle any type
	if !ok {
		u.APIResponse(ctx, http.StatusServiceUnavailable, "error", "Currencies data is not in expected format", nil)
=======
	currency := data["data"].(map[string]interface{})["currency"].(string)
	if currency != provider.Edges.Currency.Code {
		logger.Errorf("failed to match currency: %v", err)
		u.APIResponse(ctx, http.StatusServiceUnavailable, "error", "Failed to fetch node info", nil)
>>>>>>> 8cf3a53c
		return
	}

	// Convert []interface{} to []string
	var currencyCodes []string
	for _, currency := range currenciesData {
		if code, ok := currency.(string); ok {
			currencyCodes = append(currencyCodes, code)
		}
	}

	for _, currency := range provider.Edges.Currencies {
		if !utils.ContainsString(currencyCodes, currency.Code) {
			u.APIResponse(ctx, http.StatusServiceUnavailable, "error", "Failed to fetch node info", nil)
			return
		}
	}

	u.APIResponse(ctx, http.StatusOK, "success", "Node info fetched successfully", data)
}

// GetLockPaymentOrderByID controller fetches a payment order by ID
func (ctrl *ProviderController) GetLockPaymentOrderByID(ctx *gin.Context) {
	// Get order ID from the URL
	orderID := ctx.Param("id")

	// Convert order ID to UUID
	id, err := uuid.Parse(orderID)
	if err != nil {
		logger.Errorf("error: %v", err)
		u.APIResponse(ctx, http.StatusBadRequest, "error",
			"Invalid order ID", nil)
		return
	}

	// Get provider profile from the context
	providerCtx, ok := ctx.Get("provider")

	if !ok {
		u.APIResponse(ctx, http.StatusUnauthorized, "error", "Invalid API key or token", nil)
		return
	}
	provider := providerCtx.(*ent.ProviderProfile)

	// Fetch payment order from the database
	lockPaymentOrder, err := storage.Client.LockPaymentOrder.
		Query().
		Where(
			lockpaymentorder.IDEQ(id),
			lockpaymentorder.HasProviderWith(providerprofile.IDEQ(provider.ID)),
		).
		WithToken(func(tq *ent.TokenQuery) {
			tq.WithNetwork()
		}).
		WithTransactions().
		Only(ctx)

	if err != nil {
		logger.Errorf("error: %v", err)
		u.APIResponse(ctx, http.StatusNotFound, "error",
			"Payment order not found", nil)
		return
	}
	var transactions []types.TransactionLog
	for _, transaction := range lockPaymentOrder.Edges.Transactions {
		transactions = append(transactions, types.TransactionLog{
			ID:        transaction.ID,
			GatewayId: transaction.GatewayID,
			Status:    transaction.Status,
			TxHash:    transaction.TxHash,
			CreatedAt: transaction.CreatedAt,
		})

	}

	u.APIResponse(ctx, http.StatusOK, "success", "The order has been successfully retrieved", &types.LockPaymentOrderResponse{
		ID:                lockPaymentOrder.ID,
		Token:             lockPaymentOrder.Edges.Token.Symbol,
		GatewayID:         lockPaymentOrder.GatewayID,
		Amount:            lockPaymentOrder.Amount,
		Rate:              lockPaymentOrder.Rate,
		Institution:       lockPaymentOrder.Institution,
		AccountIdentifier: lockPaymentOrder.AccountIdentifier,
		AccountName:       lockPaymentOrder.AccountName,
		TxHash:            lockPaymentOrder.TxHash,
		Status:            lockPaymentOrder.Status,
		Memo:              lockPaymentOrder.Memo,
		Network:           lockPaymentOrder.Edges.Token.Edges.Network.Identifier,
		UpdatedAt:         lockPaymentOrder.UpdatedAt,
		CreatedAt:         lockPaymentOrder.CreatedAt,
		Transactions:      transactions,
	})
}<|MERGE_RESOLUTION|>--- conflicted
+++ resolved
@@ -849,11 +849,7 @@
 		WithCurrencies().
 		Only(ctx)
 	if err != nil {
-<<<<<<< HEAD
-		logger.Errorf("Failed to fetch node info: %v", err)
-=======
 		logger.Errorf("failed to fetch provider: %v", err)
->>>>>>> 8cf3a53c
 		u.APIResponse(ctx, http.StatusInternalServerError, "error", "Failed to fetch node info", nil)
 		return
 	}
@@ -863,27 +859,18 @@
 		Build().GET("/health").
 		Send()
 	if err != nil {
-<<<<<<< HEAD
-		logger.Errorf("Failed to fetch node info: %v", err)
-=======
 		logger.Errorf("failed to fetch node info: %v", err)
->>>>>>> 8cf3a53c
 		u.APIResponse(ctx, http.StatusServiceUnavailable, "error", "Failed to fetch node info", nil)
 		return
 	}
 
 	data, err := u.ParseJSONResponse(res.RawResponse)
 	if err != nil {
-<<<<<<< HEAD
-		logger.Errorf("Failed to fetch node info: %v", err)
-=======
 		logger.Errorf("failed to parse node info: %v", err)
->>>>>>> 8cf3a53c
 		u.APIResponse(ctx, http.StatusServiceUnavailable, "error", "Failed to fetch node info", nil)
 		return
 	}
 
-<<<<<<< HEAD
 	// Change this line to handle currencies as a slice instead of a map
 	dataMap, ok := data["data"].(map[string]interface{})
 	if !ok {
@@ -894,12 +881,6 @@
 	currenciesData, ok := dataMap["currencies"].([]interface{}) // Change to []interface{} to handle any type
 	if !ok {
 		u.APIResponse(ctx, http.StatusServiceUnavailable, "error", "Currencies data is not in expected format", nil)
-=======
-	currency := data["data"].(map[string]interface{})["currency"].(string)
-	if currency != provider.Edges.Currency.Code {
-		logger.Errorf("failed to match currency: %v", err)
-		u.APIResponse(ctx, http.StatusServiceUnavailable, "error", "Failed to fetch node info", nil)
->>>>>>> 8cf3a53c
 		return
 	}
 
