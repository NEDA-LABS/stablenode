--- conflicted
+++ resolved
@@ -70,15 +70,9 @@
 	token, err := storage.Client.Token.
 		Query().
 		Where(
-<<<<<<< HEAD
 			tokenDB.SymbolEQ(payload.Token),
 			tokenDB.HasNetworkWith(network.IdentifierEQ(payload.Network)),
 			tokenDB.IsEnabledEQ(true),
-=======
-			token.SymbolEQ(payload.Token),
-			token.HasNetworkWith(network.IdentifierEQ(payload.Network)),
-			token.IsEnabledEQ(true),
->>>>>>> 9fa0f03d
 		).
 		WithNetwork().
 		Only(ctx)
