--- conflicted
+++ resolved
@@ -70,29 +70,6 @@
 
 	if !sender.IsActive && !serverConf.Debug {
 		u.APIResponse(ctx, http.StatusForbidden, "error", "Your account is not active", nil)
-		return
-	}
-
-	// Fetch institution
-	institution, err := storage.Client.Institution.
-		Query().
-		Where(institution.CodeEQ(payload.Recipient.Institution)).
-		WithFiatCurrency(
-			func(q *ent.FiatCurrencyQuery) {
-				q.Where(fiatcurrency.IsEnabledEQ(true))
-			},
-		).
-		Only(ctx)
-	if err != nil {
-		if ent.IsNotFound(err) {
-			u.APIResponse(ctx, http.StatusBadRequest, "error", "Failed to validate payload", types.ErrorData{
-				Field:   "Recipient",
-				Message: "Provided institution is not supported",
-			})
-		} else {
-			logger.Errorf("Failed to fetch institution: %v", err)
-			u.APIResponse(ctx, http.StatusInternalServerError, "error", "Failed to fetch institution", nil)
-		}
 		return
 	}
 
@@ -241,26 +218,28 @@
 		}
 	}
 
-<<<<<<< HEAD
-=======
 	// Validate if institution exists
 	institutionObj, err := storage.Client.Institution.
 		Query().
 		Where(
 			institution.CodeEQ(payload.Recipient.Institution),
 		).
-		WithFiatCurrency().
+		WithFiatCurrency(
+			func(q *ent.FiatCurrencyQuery) {
+				q.Where(fiatcurrency.IsEnabledEQ(true))
+			},
+		).
 		First(ctx)
 	if err != nil {
-		logger.Errorf("error validating institution: %v", err)
-		u.APIResponse(ctx, http.StatusInternalServerError, "error", "Failed to validate institution", nil)
-		return
-	}
-	if institutionObj == nil {
-		u.APIResponse(ctx, http.StatusBadRequest, "error", "Failed to validate payload", types.ErrorData{
-			Field:   "Recipient",
-			Message: "Invalid institution code provided",
-		})
+		if ent.IsNotFound(err) {
+			u.APIResponse(ctx, http.StatusBadRequest, "error", "Failed to validate payload", types.ErrorData{
+				Field:   "Recipient",
+				Message: "Provided institution is not supported",
+			})
+		} else {
+			logger.Errorf("Failed to fetch institution: %v", err)
+			u.APIResponse(ctx, http.StatusInternalServerError, "error", "Failed to validate institution", nil)
+		}
 		return
 	}
 
@@ -269,12 +248,6 @@
 		return
 	}
 
-	isPrivate := false
-	isTokenNetworkPresent := false
-	maxOrderAmount := decimal.NewFromInt(0)
-	minOrderAmount := decimal.NewFromInt(0)
-
->>>>>>> 8cf3a53c
 	if payload.Recipient.ProviderID != "" {
 		orderToken, err := storage.Client.ProviderOrderToken.
 			Query().
@@ -287,7 +260,7 @@
 					tokenEnt.IDEQ(token.ID),
 				),
 				providerordertoken.HasCurrencyWith(
-					fiatcurrency.CodeEQ(institution.Edges.FiatCurrency.Code),
+					fiatcurrency.CodeEQ(institutionObj.Edges.FiatCurrency.Code),
 				),
 			).
 			WithProvider().
@@ -307,38 +280,25 @@
 
 		// Validate amount for private orders
 		if orderToken.Edges.Provider.VisibilityMode == providerprofile.VisibilityModePrivate {
-			if payload.Amount.LessThan(orderToken.MinOrderAmount) {
+			normalizedAmount := payload.Amount
+			if strings.EqualFold(token.BaseCurrency, institutionObj.Edges.FiatCurrency.Code) && token.BaseCurrency != "USD" {
+				rateResponse, err := utils.GetTokenRateFromQueue("USDT", normalizedAmount, institutionObj.Edges.FiatCurrency.Code, institutionObj.Edges.FiatCurrency.MarketRate)
+				if err != nil {
+					logger.Errorf("InitiatePaymentOrder.GetTokenRateFromQueue: %v", err)
+					u.APIResponse(ctx, http.StatusInternalServerError, "error", "Failed to initiate payment order", nil)
+					return
+				}
+				normalizedAmount = payload.Amount.Div(rateResponse)
+			}
+
+			if normalizedAmount.LessThan(orderToken.MinOrderAmount) {
 				u.APIResponse(ctx, http.StatusBadRequest, "error", "The amount is below the minimum order amount for the specified provider", nil)
 				return
-			} else if payload.Amount.GreaterThan(orderToken.MaxOrderAmount) {
+			} else if normalizedAmount.GreaterThan(orderToken.MaxOrderAmount) {
 				u.APIResponse(ctx, http.StatusBadRequest, "error", "The amount is beyond the maximum order amount for the specified provider", nil)
 				return
 			}
 		}
-
-<<<<<<< HEAD
-=======
-	// Validate amount for private orders
-	if isPrivate {
-		normalizedAmount := payload.Amount
-		if strings.EqualFold(token.BaseCurrency, institutionObj.Edges.FiatCurrency.Code) && token.BaseCurrency != "USD" {
-			rateResponse, err := utils.GetTokenRateFromQueue("USDT", normalizedAmount, institutionObj.Edges.FiatCurrency.Code, institutionObj.Edges.FiatCurrency.MarketRate)
-			if err != nil {
-				logger.Errorf("InitiatePaymentOrder.GetTokenRateFromQueue: %v", err)
-				u.APIResponse(ctx, http.StatusInternalServerError, "error", "Failed to initiate payment order", nil)
-				return
-			}
-			normalizedAmount = payload.Amount.Div(rateResponse)
-		}
-
-		if normalizedAmount.LessThan(minOrderAmount) {
-			u.APIResponse(ctx, http.StatusBadRequest, "error", "The amount is below the minimum order amount for the specified provider", nil)
-			return
-		} else if normalizedAmount.GreaterThan(maxOrderAmount) {
-			u.APIResponse(ctx, http.StatusBadRequest, "error", "The amount is beyond the maximum order amount for the specified provider", nil)
-			return
-		}
->>>>>>> 8cf3a53c
 	}
 
 	// Generate receive address
