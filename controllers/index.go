--- conflicted
+++ resolved
@@ -17,7 +17,6 @@
 	"github.com/paycrest/aggregator/ent/lockpaymentorder"
 	"github.com/paycrest/aggregator/ent/network"
 	"github.com/paycrest/aggregator/ent/providerprofile"
-	"github.com/paycrest/aggregator/ent/token"
 	tokenEnt "github.com/paycrest/aggregator/ent/token"
 	svc "github.com/paycrest/aggregator/services"
 	"github.com/paycrest/aggregator/services/kyc"
@@ -264,12 +263,12 @@
 	// Build query
 	query := storage.Client.Token.
 		Query().
-		Where(token.IsEnabled(true)).
+		Where(tokenEnt.IsEnabled(true)).
 		WithNetwork()
 
 	// Apply network filter if provided
 	if networkFilter != "" {
-		query = query.Where(token.HasNetworkWith(
+		query = query.Where(tokenEnt.HasNetworkWith(
 			network.Identifier(strings.ToLower(networkFilter)),
 		))
 	}
@@ -398,7 +397,7 @@
 		Where(
 			lockpaymentorder.GatewayIDEQ(orderID),
 			lockpaymentorder.HasTokenWith(
-				token.HasNetworkWith(
+				tokenEnt.HasNetworkWith(
 					network.ChainIDEQ(chainID),
 				),
 			),
@@ -702,194 +701,7 @@
 		}
 	}
 
-<<<<<<< HEAD
 	u.APIResponse(ctx, http.StatusOK, "success", "Identity verification requested successfully", response)
-=======
-	// Initiate KYC verification
-	smileIDSignature := getSmileIDSignature(timestamp.Format(time.RFC3339Nano))
-	res, err := fastshot.NewClient(identityConf.SmileIdentityBaseUrl).
-		Config().SetTimeout(30 * time.Second).
-		Build().POST("/v1/smile_links").
-		Body().AsJSON(map[string]interface{}{
-		"partner_id":   identityConf.SmileIdentityPartnerId,
-		"signature":    smileIDSignature,
-		"timestamp":    timestamp,
-		"name":         "Aggregator KYC",
-		"company_name": "Paycrest",
-		"id_types": []map[string]interface{}{
-			// Canada
-			{
-				"country":             "CA",
-				"id_type":             "CITIZEN_ID",
-				"verification_method": "doc_verification",
-			},
-			{
-				"country":             "CA",
-				"id_type":             "DRIVERS_LICENSE",
-				"verification_method": "doc_verification",
-			},
-			{
-				"country":             "CA",
-				"id_type":             "HEALTH_CARD",
-				"verification_method": "doc_verification",
-			},
-			{
-				"country":             "CA",
-				"id_type":             "IDENTITY_CARD",
-				"verification_method": "doc_verification",
-			},
-			{
-				"country":             "CA",
-				"id_type":             "PASSPORT",
-				"verification_method": "doc_verification",
-			},
-			{
-				"country":             "CA",
-				"id_type":             "PROVISIONAL_DRIVERS_LICENSE",
-				"verification_method": "doc_verification",
-			},
-			{
-				"country":             "CA",
-				"id_type":             "RESIDENT_ID",
-				"verification_method": "doc_verification",
-			},
-			{
-				"country":             "CA",
-				"id_type":             "SEAMANS_ID",
-				"verification_method": "doc_verification",
-			},
-			{
-				"country":             "CA",
-				"id_type":             "TRAVEL_DOC",
-				"verification_method": "doc_verification",
-			},
-			{
-				"country":             "CA",
-				"id_type":             "UNIFORMED_SERVICES_CARD",
-				"verification_method": "doc_verification",
-			},
-			{
-				"country":             "CA",
-				"id_type":             "WORK_PERMIT",
-				"verification_method": "doc_verification",
-			},
-
-			// Nigeria
-			{
-				"country":             "NG",
-				"id_type":             "NIN_SLIP",
-				"verification_method": "biometric_kyc",
-			},
-			{
-				"country":             "NG",
-				"id_type":             "V_NIN",
-				"verification_method": "biometric_kyc",
-			},
-			{
-				"country":             "NG",
-				"id_type":             "BVN",
-				"verification_method": "biometric_kyc",
-			},
-			{
-				"country":             "NG",
-				"id_type":             "PASSPORT",
-				"verification_method": "doc_verification",
-			},
-			{
-				"country":             "NG",
-				"id_type":             "DRIVERS_LICENSE",
-				"verification_method": "doc_verification",
-			},
-			{
-				"country":             "NG",
-				"id_type":             "RESIDENT_ID",
-				"verification_method": "doc_verification",
-			},
-			{
-				"country":             "NG",
-				"id_type":             "IDENTITY_CARD",
-				"verification_method": "doc_verification",
-			},
-			{
-				"country":             "NG",
-				"id_type":             "TRAVEL_DOC",
-				"verification_method": "doc_verification",
-			},
-
-			// Kenya
-			{
-				"country":             "KE",
-				"id_type":             "PASSPORT",
-				"verification_method": "doc_verification",
-			},
-			{
-				"country":             "KE",
-				"id_type":             "DRIVERS_LICENSE",
-				"verification_method": "doc_verification",
-			},
-			{
-				"country":             "KE",
-				"id_type":             "ALIEN_CARD",
-				"verification_method": "doc_verification",
-			},
-			{
-				"country":             "KE",
-				"id_type":             "NATIONAL_ID",
-				"verification_method": "doc_verification",
-			},
-			{
-				"country":             "KE",
-				"id_type":             "RESIDENT_ID",
-				"verification_method": "doc_verification",
-			},
-			{
-				"country":             "KE",
-				"id_type":             "TRAVEL_DOC",
-				"verification_method": "doc_verification",
-			},
-
-			// Ghana
-			{
-				"country":             "GH",
-				"id_type":             "IDENTITY_CARD",
-				"verification_method": "doc_verification",
-			},
-			{
-				"country":             "GH",
-				"id_type":             "PASSPORT",
-				"verification_method": "doc_verification",
-			},
-			{
-				"country":             "GH",
-				"id_type":             "VOTER_ID",
-				"verification_method": "doc_verification",
-			},
-			// {
-			// 	"country":             "GH",
-			// 	"id_type":             "NEW_VOTER_ID",
-			// 	"verification_method": "biometric_kyc",
-			// },
-			{
-				"country":             "GH",
-				"id_type":             "DRIVERS_LICENSE",
-				"verification_method": "doc_verification",
-			},
-			// {
-			// 	"country":             "GH",
-			// 	"id_type":             "SSNIT",
-			// 	"verification_method": "biometric_kyc",
-			// },
-			{
-				"country":             "GH",
-				"id_type":             "RESIDENT_ID",
-				"verification_method": "doc_verification",
-			},
-			{
-				"country":             "GH",
-				"id_type":             "TRAVEL_DOC",
-				"verification_method": "doc_verification",
-			},
->>>>>>> c9feedaf
 
 }
 
